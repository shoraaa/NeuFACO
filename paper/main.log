<<<<<<< HEAD
This is pdfTeX, Version 3.141592653-2.6-1.40.25 (MiKTeX 24.1) (preloaded format=pdflatex 2025.9.11)  18 SEP 2025 04:09
=======
This is pdfTeX, Version 3.141592653-2.6-1.40.28 (TeX Live 2025) (preloaded format=pdflatex 2025.9.17)  18 SEP 2025 03:49
>>>>>>> 24ccf404
entering extended mode
 restricted \write18 enabled.
 file:line:error style messages enabled.
 %&-line parsing enabled.
**c:/Coding/NeuFACO/paper/main.tex
(c:/Coding/NeuFACO/paper/main.tex
LaTeX2e <2023-11-01> patch level 1
L3 programming layer <2024-01-04>
(IEEEtran.cls
Document Class: IEEEtran 2015/08/26 V1.8b by Michael Shell
-- See the "IEEEtran_HOWTO" manual for usage information.
-- http://www.michaelshell.org/tex/ieeetran/
\@IEEEtrantmpdimenA=\dimen140
\@IEEEtrantmpdimenB=\dimen141
\@IEEEtrantmpdimenC=\dimen142
\@IEEEtrantmpcountA=\count187
\@IEEEtrantmpcountB=\count188
\@IEEEtrantmpcountC=\count189
\@IEEEtrantmptoksA=\toks17
LaTeX Font Info:    Trying to load font information for OT1+ptm on input line 503.
(C:\Users\LAPTOP Thai Hoa\AppData\Local\Programs\MiKTeX\tex/latex/psnfss\ot1ptm.fd
File: ot1ptm.fd 2001/06/04 font definitions for OT1/ptm.
)
-- Using 210mm x 297mm (a4) paper.
-- Using PDF output.
\@IEEEnormalsizeunitybaselineskip=\dimen143
-- This is a 10 point document.
\CLASSINFOnormalsizebaselineskip=\dimen144
\CLASSINFOnormalsizeunitybaselineskip=\dimen145
\IEEEnormaljot=\dimen146
LaTeX Font Info:    Font shape `OT1/ptm/bx/n' in size <5> not available
(Font)              Font shape `OT1/ptm/b/n' tried instead on input line 1090.
LaTeX Font Info:    Font shape `OT1/ptm/bx/it' in size <5> not available
(Font)              Font shape `OT1/ptm/b/it' tried instead on input line 1090.
LaTeX Font Info:    Font shape `OT1/ptm/bx/n' in size <7> not available
(Font)              Font shape `OT1/ptm/b/n' tried instead on input line 1090.
LaTeX Font Info:    Font shape `OT1/ptm/bx/it' in size <7> not available
(Font)              Font shape `OT1/ptm/b/it' tried instead on input line 1090.
LaTeX Font Info:    Font shape `OT1/ptm/bx/n' in size <8> not available
(Font)              Font shape `OT1/ptm/b/n' tried instead on input line 1090.
LaTeX Font Info:    Font shape `OT1/ptm/bx/it' in size <8> not available
(Font)              Font shape `OT1/ptm/b/it' tried instead on input line 1090.
LaTeX Font Info:    Font shape `OT1/ptm/bx/n' in size <9> not available
(Font)              Font shape `OT1/ptm/b/n' tried instead on input line 1090.
LaTeX Font Info:    Font shape `OT1/ptm/bx/it' in size <9> not available
(Font)              Font shape `OT1/ptm/b/it' tried instead on input line 1090.
LaTeX Font Info:    Font shape `OT1/ptm/bx/n' in size <10> not available
(Font)              Font shape `OT1/ptm/b/n' tried instead on input line 1090.
LaTeX Font Info:    Font shape `OT1/ptm/bx/it' in size <10> not available
(Font)              Font shape `OT1/ptm/b/it' tried instead on input line 1090.
LaTeX Font Info:    Font shape `OT1/ptm/bx/n' in size <11> not available
(Font)              Font shape `OT1/ptm/b/n' tried instead on input line 1090.
LaTeX Font Info:    Font shape `OT1/ptm/bx/it' in size <11> not available
(Font)              Font shape `OT1/ptm/b/it' tried instead on input line 1090.
LaTeX Font Info:    Font shape `OT1/ptm/bx/n' in size <12> not available
(Font)              Font shape `OT1/ptm/b/n' tried instead on input line 1090.
LaTeX Font Info:    Font shape `OT1/ptm/bx/it' in size <12> not available
(Font)              Font shape `OT1/ptm/b/it' tried instead on input line 1090.
LaTeX Font Info:    Font shape `OT1/ptm/bx/n' in size <17> not available
(Font)              Font shape `OT1/ptm/b/n' tried instead on input line 1090.
LaTeX Font Info:    Font shape `OT1/ptm/bx/it' in size <17> not available
(Font)              Font shape `OT1/ptm/b/it' tried instead on input line 1090.
LaTeX Font Info:    Font shape `OT1/ptm/bx/n' in size <20> not available
(Font)              Font shape `OT1/ptm/b/n' tried instead on input line 1090.
LaTeX Font Info:    Font shape `OT1/ptm/bx/it' in size <20> not available
(Font)              Font shape `OT1/ptm/b/it' tried instead on input line 1090.
LaTeX Font Info:    Font shape `OT1/ptm/bx/n' in size <24> not available
(Font)              Font shape `OT1/ptm/b/n' tried instead on input line 1090.
LaTeX Font Info:    Font shape `OT1/ptm/bx/it' in size <24> not available
(Font)              Font shape `OT1/ptm/b/it' tried instead on input line 1090.
\IEEEquantizedlength=\dimen147
\IEEEquantizedlengthdiff=\dimen148
\IEEEquantizedtextheightdiff=\dimen149
\IEEEilabelindentA=\dimen150
\IEEEilabelindentB=\dimen151
\IEEEilabelindent=\dimen152
\IEEEelabelindent=\dimen153
\IEEEdlabelindent=\dimen154
\IEEElabelindent=\dimen155
\IEEEiednormlabelsep=\dimen156
\IEEEiedmathlabelsep=\dimen157
\IEEEiedtopsep=\skip48
\c@section=\count190
\c@subsection=\count191
\c@subsubsection=\count192
\c@paragraph=\count193
\c@IEEEsubequation=\count194
\abovecaptionskip=\skip49
\belowcaptionskip=\skip50
\c@figure=\count195
\c@table=\count196
\@IEEEeqnnumcols=\count197
\@IEEEeqncolcnt=\count198
\@IEEEsubeqnnumrollback=\count199
\@IEEEquantizeheightA=\dimen158
\@IEEEquantizeheightB=\dimen159
\@IEEEquantizeheightC=\dimen160
\@IEEEquantizeprevdepth=\dimen161
\@IEEEquantizemultiple=\count266
\@IEEEquantizeboxA=\box51
\@IEEEtmpitemindent=\dimen162
\IEEEPARstartletwidth=\dimen163
\c@IEEEbiography=\count267
\@IEEEtranrubishbin=\box52
) (C:\Users\LAPTOP Thai Hoa\AppData\Local\Programs\MiKTeX\tex/latex/base\fontenc.sty
Package: fontenc 2021/04/29 v2.0v Standard LaTeX package
LaTeX Font Info:    Trying to load font information for T1+ptm on input line 112.
 (C:\Users\LAPTOP Thai Hoa\AppData\Local\Programs\MiKTeX\tex/latex/psnfss\t1ptm.fd
File: t1ptm.fd 2001/06/04 font definitions for T1/ptm.
)) (C:\Users\LAPTOP Thai Hoa\AppData\Local\Programs\MiKTeX\tex/latex/base\inputenc.sty
Package: inputenc 2021/02/14 v1.3d Input encoding file
\inpenc@prehook=\toks18
\inpenc@posthook=\toks19
) (C:\Users\LAPTOP Thai Hoa\AppData\Local\Programs\MiKTeX\tex/latex/amsmath\amsmath.sty
Package: amsmath 2023/05/13 v2.17o AMS math features
\@mathmargin=\skip51

For additional information on amsmath, use the `?' option.
(C:\Users\LAPTOP Thai Hoa\AppData\Local\Programs\MiKTeX\tex/latex/amsmath\amstext.sty
Package: amstext 2021/08/26 v2.01 AMS text
 (C:\Users\LAPTOP Thai Hoa\AppData\Local\Programs\MiKTeX\tex/latex/amsmath\amsgen.sty
File: amsgen.sty 1999/11/30 v2.0 generic functions
\@emptytoks=\toks20
\ex@=\dimen164
)) (C:\Users\LAPTOP Thai Hoa\AppData\Local\Programs\MiKTeX\tex/latex/amsmath\amsbsy.sty
Package: amsbsy 1999/11/29 v1.2d Bold Symbols
\pmbraise@=\dimen165
) (C:\Users\LAPTOP Thai Hoa\AppData\Local\Programs\MiKTeX\tex/latex/amsmath\amsopn.sty
Package: amsopn 2022/04/08 v2.04 operator names
)
\inf@bad=\count268
LaTeX Info: Redefining \frac on input line 234.
\uproot@=\count269
\leftroot@=\count270
LaTeX Info: Redefining \overline on input line 399.
LaTeX Info: Redefining \colon on input line 410.
\classnum@=\count271
\DOTSCASE@=\count272
LaTeX Info: Redefining \ldots on input line 496.
LaTeX Info: Redefining \dots on input line 499.
LaTeX Info: Redefining \cdots on input line 620.
\Mathstrutbox@=\box53
\strutbox@=\box54
LaTeX Info: Redefining \big on input line 722.
LaTeX Info: Redefining \Big on input line 723.
LaTeX Info: Redefining \bigg on input line 724.
LaTeX Info: Redefining \Bigg on input line 725.
\big@size=\dimen166
LaTeX Font Info:    Redeclaring font encoding OML on input line 743.
LaTeX Font Info:    Redeclaring font encoding OMS on input line 744.
\macc@depth=\count273
LaTeX Info: Redefining \bmod on input line 905.
LaTeX Info: Redefining \pmod on input line 910.
LaTeX Info: Redefining \smash on input line 940.
LaTeX Info: Redefining \relbar on input line 970.
LaTeX Info: Redefining \Relbar on input line 971.
\c@MaxMatrixCols=\count274
\dotsspace@=\muskip16
\c@parentequation=\count275
\dspbrk@lvl=\count276
\tag@help=\toks21
\row@=\count277
\column@=\count278
\maxfields@=\count279
\andhelp@=\toks22
\eqnshift@=\dimen167
\alignsep@=\dimen168
\tagshift@=\dimen169
\tagwidth@=\dimen170
\totwidth@=\dimen171
\lineht@=\dimen172
\@envbody=\toks23
\multlinegap=\skip52
\multlinetaggap=\skip53
\mathdisplay@stack=\toks24
LaTeX Info: Redefining \[ on input line 2953.
LaTeX Info: Redefining \] on input line 2954.
) (C:\Users\LAPTOP Thai Hoa\AppData\Local\Programs\MiKTeX\tex/latex/amsfonts\amssymb.sty
Package: amssymb 2013/01/14 v3.01 AMS font symbols
 (C:\Users\LAPTOP Thai Hoa\AppData\Local\Programs\MiKTeX\tex/latex/amsfonts\amsfonts.sty
Package: amsfonts 2013/01/14 v3.01 Basic AMSFonts support
\symAMSa=\mathgroup4
\symAMSb=\mathgroup5
LaTeX Font Info:    Redeclaring math symbol \hbar on input line 98.
LaTeX Font Info:    Overwriting math alphabet `\mathfrak' in version `bold'
(Font)                  U/euf/m/n --> U/euf/b/n on input line 106.
)) (C:\Users\LAPTOP Thai Hoa\AppData\Local\Programs\MiKTeX\tex/latex/graphics\graphicx.sty
Package: graphicx 2021/09/16 v1.2d Enhanced LaTeX Graphics (DPC,SPQR)
 (C:\Users\LAPTOP Thai Hoa\AppData\Local\Programs\MiKTeX\tex/latex/graphics\keyval.sty
Package: keyval 2022/05/29 v1.15 key=value parser (DPC)
\KV@toks@=\toks25
) (C:\Users\LAPTOP Thai Hoa\AppData\Local\Programs\MiKTeX\tex/latex/graphics\graphics.sty
Package: graphics 2022/03/10 v1.4e Standard LaTeX Graphics (DPC,SPQR)
 (C:\Users\LAPTOP Thai Hoa\AppData\Local\Programs\MiKTeX\tex/latex/graphics\trig.sty
Package: trig 2021/08/11 v1.11 sin cos tan (DPC)
) (C:\Users\LAPTOP Thai Hoa\AppData\Local\Programs\MiKTeX\tex/latex/graphics-cfg\graphics.cfg
File: graphics.cfg 2016/06/04 v1.11 sample graphics configuration
)
Package graphics Info: Driver file: pdftex.def on input line 107.
 (C:\Users\LAPTOP Thai Hoa\AppData\Local\Programs\MiKTeX\tex/latex/graphics-def\pdftex.def
File: pdftex.def 2022/09/22 v1.2b Graphics/color driver for pdftex
))
\Gin@req@height=\dimen173
\Gin@req@width=\dimen174
) (C:\Users\LAPTOP Thai Hoa\AppData\Local\Programs\MiKTeX\tex/latex/booktabs\booktabs.sty
Package: booktabs 2020/01/12 v1.61803398 Publication quality tables
\heavyrulewidth=\dimen175
\lightrulewidth=\dimen176
\cmidrulewidth=\dimen177
\belowrulesep=\dimen178
\belowbottomsep=\dimen179
\aboverulesep=\dimen180
\abovetopsep=\dimen181
\cmidrulesep=\dimen182
\cmidrulekern=\dimen183
\defaultaddspace=\dimen184
\@cmidla=\count280
\@cmidlb=\count281
\@aboverulesep=\dimen185
\@belowrulesep=\dimen186
\@thisruleclass=\count282
\@lastruleclass=\count283
\@thisrulewidth=\dimen187
) (C:\Users\LAPTOP Thai Hoa\AppData\Local\Programs\MiKTeX\tex/latex/url\url.sty
\Urlmuskip=\muskip17
Package: url 2013/09/16  ver 3.4  Verb mode for urls, etc.
) (C:\Users\LAPTOP Thai Hoa\AppData\Local\Programs\MiKTeX\tex/latex/hyperref\hyperref.sty
Package: hyperref 2023-11-26 v7.01g Hypertext links for LaTeX
 (C:\Users\LAPTOP Thai Hoa\AppData\Local\Programs\MiKTeX\tex/generic/iftex\iftex.sty
Package: iftex 2022/02/03 v1.0f TeX engine tests
) (C:\Users\LAPTOP Thai Hoa\AppData\Local\Programs\MiKTeX\tex/generic/infwarerr\infwarerr.sty
Package: infwarerr 2019/12/03 v1.5 Providing info/warning/error messages (HO)
) (C:\Users\LAPTOP Thai Hoa\AppData\Local\Programs\MiKTeX\tex/latex/kvsetkeys\kvsetkeys.sty
Package: kvsetkeys 2022-10-05 v1.19 Key value parser (HO)
) (C:\Users\LAPTOP Thai Hoa\AppData\Local\Programs\MiKTeX\tex/generic/kvdefinekeys\kvdefinekeys.sty
Package: kvdefinekeys 2019-12-19 v1.6 Define keys (HO)
) (C:\Users\LAPTOP Thai Hoa\AppData\Local\Programs\MiKTeX\tex/generic/pdfescape\pdfescape.sty
Package: pdfescape 2019/12/09 v1.15 Implements pdfTeX's escape features (HO)
 (C:\Users\LAPTOP Thai Hoa\AppData\Local\Programs\MiKTeX\tex/generic/ltxcmds\ltxcmds.sty
Package: ltxcmds 2023-12-04 v1.26 LaTeX kernel commands for general use (HO)
) (C:\Users\LAPTOP Thai Hoa\AppData\Local\Programs\MiKTeX\tex/generic/pdftexcmds\pdftexcmds.sty
Package: pdftexcmds 2020-06-27 v0.33 Utility functions of pdfTeX for LuaTeX (HO)
Package pdftexcmds Info: \pdf@primitive is available.
Package pdftexcmds Info: \pdf@ifprimitive is available.
Package pdftexcmds Info: \pdfdraftmode found.
)) (C:\Users\LAPTOP Thai Hoa\AppData\Local\Programs\MiKTeX\tex/latex/hycolor\hycolor.sty
Package: hycolor 2020-01-27 v1.10 Color options for hyperref/bookmark (HO)
) (C:\Users\LAPTOP Thai Hoa\AppData\Local\Programs\MiKTeX\tex/latex/letltxmacro\letltxmacro.sty
Package: letltxmacro 2019/12/03 v1.6 Let assignment for LaTeX macros (HO)
) (C:\Users\LAPTOP Thai Hoa\AppData\Local\Programs\MiKTeX\tex/latex/auxhook\auxhook.sty
Package: auxhook 2019-12-17 v1.6 Hooks for auxiliary files (HO)
) (C:\Users\LAPTOP Thai Hoa\AppData\Local\Programs\MiKTeX\tex/latex/hyperref\nameref.sty
Package: nameref 2023-11-26 v2.56 Cross-referencing by name of section
 (C:\Users\LAPTOP Thai Hoa\AppData\Local\Programs\MiKTeX\tex/latex/refcount\refcount.sty
Package: refcount 2019/12/15 v3.6 Data extraction from label references (HO)
) (C:\Users\LAPTOP Thai Hoa\AppData\Local\Programs\MiKTeX\tex/generic/gettitlestring\gettitlestring.sty
Package: gettitlestring 2019/12/15 v1.6 Cleanup title references (HO)
 (C:\Users\LAPTOP Thai Hoa\AppData\Local\Programs\MiKTeX\tex/latex/kvoptions\kvoptions.sty
Package: kvoptions 2022-06-15 v3.15 Key value format for package options (HO)
))
\c@section@level=\count284
) (C:\Users\LAPTOP Thai Hoa\AppData\Local\Programs\MiKTeX\tex/latex/etoolbox\etoolbox.sty
Package: etoolbox 2020/10/05 v2.5k e-TeX tools for LaTeX (JAW)
\etb@tempcnta=\count285
)
\@linkdim=\dimen188
\Hy@linkcounter=\count286
\Hy@pagecounter=\count287
 (C:\Users\LAPTOP Thai Hoa\AppData\Local\Programs\MiKTeX\tex/latex/hyperref\pd1enc.def
File: pd1enc.def 2023-11-26 v7.01g Hyperref: PDFDocEncoding definition (HO)
Now handling font encoding PD1 ...
... no UTF-8 mapping file for font encoding PD1
) (C:\Users\LAPTOP Thai Hoa\AppData\Local\Programs\MiKTeX\tex/generic/intcalc\intcalc.sty
Package: intcalc 2019/12/15 v1.3 Expandable calculations with integers (HO)
)
\Hy@SavedSpaceFactor=\count288
 (C:\Users\LAPTOP Thai Hoa\AppData\Local\Programs\MiKTeX\tex/latex/hyperref\puenc.def
File: puenc.def 2023-11-26 v7.01g Hyperref: PDF Unicode definition (HO)
Now handling font encoding PU ...
... no UTF-8 mapping file for font encoding PU
)
Package hyperref Info: Hyper figures OFF on input line 4181.
Package hyperref Info: Link nesting OFF on input line 4186.
Package hyperref Info: Hyper index ON on input line 4189.
Package hyperref Info: Plain pages OFF on input line 4196.
Package hyperref Info: Backreferencing OFF on input line 4201.
Package hyperref Info: Implicit mode ON; LaTeX internals redefined.
Package hyperref Info: Bookmarks ON on input line 4448.
\c@Hy@tempcnt=\count289
LaTeX Info: Redefining \url on input line 4786.
\XeTeXLinkMargin=\dimen189
 (C:\Users\LAPTOP Thai Hoa\AppData\Local\Programs\MiKTeX\tex/generic/bitset\bitset.sty
Package: bitset 2019/12/09 v1.3 Handle bit-vector datatype (HO)
 (C:\Users\LAPTOP Thai Hoa\AppData\Local\Programs\MiKTeX\tex/generic/bigintcalc\bigintcalc.sty
Package: bigintcalc 2019/12/15 v1.5 Expandable calculations on big integers (HO)
))
\Fld@menulength=\count290
\Field@Width=\dimen190
\Fld@charsize=\dimen191
Package hyperref Info: Hyper figures OFF on input line 6065.
Package hyperref Info: Link nesting OFF on input line 6070.
Package hyperref Info: Hyper index ON on input line 6073.
Package hyperref Info: backreferencing OFF on input line 6080.
Package hyperref Info: Link coloring OFF on input line 6085.
Package hyperref Info: Link coloring with OCG OFF on input line 6090.
Package hyperref Info: PDF/A mode OFF on input line 6095.
 (C:\Users\LAPTOP Thai Hoa\AppData\Local\Programs\MiKTeX\tex/latex/base\atbegshi-ltx.sty
Package: atbegshi-ltx 2021/01/10 v1.0c Emulation of the original atbegshi
package with kernel methods
)
\Hy@abspage=\count291
\c@Item=\count292
\c@Hfootnote=\count293
)
Package hyperref Info: Driver (autodetected): hpdftex.
 (C:\Users\LAPTOP Thai Hoa\AppData\Local\Programs\MiKTeX\tex/latex/hyperref\hpdftex.def
File: hpdftex.def 2023-11-26 v7.01g Hyperref driver for pdfTeX
 (C:\Users\LAPTOP Thai Hoa\AppData\Local\Programs\MiKTeX\tex/latex/base\atveryend-ltx.sty
Package: atveryend-ltx 2020/08/19 v1.0a Emulation of the original atveryend package
with kernel methods
)
\Fld@listcount=\count294
\c@bookmark@seq@number=\count295
 (C:\Users\LAPTOP Thai Hoa\AppData\Local\Programs\MiKTeX\tex/latex/rerunfilecheck\rerunfilecheck.sty
Package: rerunfilecheck 2025-06-21 v1.11 Rerun checks for auxiliary files (HO)
 (C:\Users\LAPTOP Thai Hoa\AppData\Local\Programs\MiKTeX\tex/generic/uniquecounter\uniquecounter.sty
Package: uniquecounter 2019/12/15 v1.4 Provide unlimited unique counter (HO)
)
Package uniquecounter Info: New unique counter `rerunfilecheck' on input line 284.
)
\Hy@SectionHShift=\skip54
) (C:\Users\LAPTOP Thai Hoa\AppData\Local\Programs\MiKTeX\tex/latex/cite\cite.sty
LaTeX Info: Redefining \cite on input line 302.
LaTeX Info: Redefining \nocite on input line 332.
Package: cite 2015/02/27  v 5.5
) (C:\Users\LAPTOP Thai Hoa\AppData\Local\Programs\MiKTeX\tex/latex/float\float.sty
Package: float 2001/11/08 v1.3d Float enhancements (AL)
\c@float@type=\count296
\float@exts=\toks26
\float@box=\box55
\@float@everytoks=\toks27
\@floatcapt=\box56
) (C:\Users\LAPTOP Thai Hoa\AppData\Local\Programs\MiKTeX\tex/latex/caption\caption.sty
Package: caption 2023/08/05 v3.6o Customizing captions (AR)
 (C:\Users\LAPTOP Thai Hoa\AppData\Local\Programs\MiKTeX\tex/latex/caption\caption3.sty
Package: caption3 2023/07/31 v2.4d caption3 kernel (AR)
\caption@tempdima=\dimen192
\captionmargin=\dimen193
\caption@leftmargin=\dimen194
\caption@rightmargin=\dimen195
\caption@width=\dimen196
\caption@indent=\dimen197
\caption@parindent=\dimen198
\caption@hangindent=\dimen199
Package caption Info: Unknown document class (or package),
(caption)             standard defaults will be used.
Package caption Info: \@makecaption = \long macro:#1#2->\ifx \@captype \@IEEEtablestring \footnotesize \bgroup \par \centering \@IEEEtabletopskipstrut {\normalfont \footnotesize #1}\\{\normalfont \footnotesize \scshape #2}\par \addvspace {0.5\baselineskip }\egroup \@IEEEtablecaptionsepspace \else \@IEEEfigurecaptionsepspace \setbox \@tempboxa \hbox {\normalfont \footnotesize {#1.}\nobreakspace \nobreakspace #2}\ifdim \wd \@tempboxa >\hsize \setbox \@tempboxa \hbox {\normalfont \footnotesize {#1.}\nobreakspace \nobreakspace }\parbox [t]{\hsize }{\normalfont \footnotesize \noindent \unhbox \@tempboxa #2}\else \ifCLASSOPTIONconference \hbox to\hsize {\normalfont \footnotesize \hfil \box \@tempboxa \hfil }\else \hbox to\hsize {\normalfont \footnotesize \box \@tempboxa \hfil }\fi \fi \fi  on input line 1175.
)

Package caption Warning: Unknown document class (or package),
(caption)                standard defaults will be used.
See the caption package documentation for explanation.

\c@caption@flags=\count297
\c@continuedfloat=\count298
Package caption Info: float package is loaded.
Package caption Info: hyperref package is loaded.
) (C:\Users\LAPTOP Thai Hoa\AppData\Local\Programs\MiKTeX\tex/latex/caption\subcaption.sty
Package: subcaption 2023/07/28 v1.6b Sub-captions (AR)
Package caption Info: New subtype `subfigure' on input line 238.
\c@subfigure=\count299
Package caption Info: New subtype `subtable' on input line 238.
\c@subtable=\count300
) (C:\Users\LAPTOP Thai Hoa\AppData\Local\Programs\MiKTeX\tex/latex/microtype\microtype.sty
Package: microtype 2025/07/09 v3.2b Micro-typographical refinements (RS)
\MT@toks=\toks28
\MT@tempbox=\box57
\MT@count=\count301
LaTeX Info: Redefining \noprotrusionifhmode on input line 1087.
LaTeX Info: Redefining \leftprotrusion on input line 1088.
\MT@prot@toks=\toks29
LaTeX Info: Redefining \rightprotrusion on input line 1107.
LaTeX Info: Redefining \textls on input line 1449.
\MT@outer@kern=\dimen256
LaTeX Info: Redefining \microtypecontext on input line 2053.
LaTeX Info: Redefining \textmicrotypecontext on input line 2070.
\MT@listname@count=\count302
 (C:\Users\LAPTOP Thai Hoa\AppData\Local\Programs\MiKTeX\tex/latex/microtype\microtype-pdftex.def
File: microtype-pdftex.def 2025/07/09 v3.2b Definitions specific to pdftex (RS)
LaTeX Info: Redefining \lsstyle on input line 944.
LaTeX Info: Redefining \lslig on input line 944.
\MT@outer@space=\skip55
)
Package microtype Info: Loading configuration file microtype.cfg.
 (C:\Users\LAPTOP Thai Hoa\AppData\Local\Programs\MiKTeX\tex/latex/microtype\microtype.cfg
File: microtype.cfg 2025/07/09 v3.2b microtype main configuration file (RS)
)
LaTeX Info: Redefining \microtypesetup on input line 3065.
) (C:\Users\LAPTOP Thai Hoa\AppData\Local\Programs\MiKTeX\tex/latex/siunitx\siunitx.sty
Package: siunitx 2025-07-09 v3.4.14 A comprehensive (SI) units package
\l__siunitx_number_uncert_offset_int=\count303
\l__siunitx_number_exponent_fixed_int=\count304
\l__siunitx_number_min_decimal_int=\count305
\l__siunitx_number_min_integer_int=\count306
\l__siunitx_number_round_precision_int=\count307
\l__siunitx_number_lower_threshold_int=\count308
\l__siunitx_number_upper_threshold_int=\count309
\l__siunitx_number_group_first_int=\count310
\l__siunitx_number_group_size_int=\count311
\l__siunitx_number_group_minimum_int=\count312
\l__siunitx_angle_tmp_dim=\dimen257
\l__siunitx_angle_marker_box=\box58
\l__siunitx_angle_unit_box=\box59
\l__siunitx_compound_count_int=\count313
 (C:\Users\LAPTOP Thai Hoa\AppData\Local\Programs\MiKTeX\tex/latex/translations\translations.sty
Package: translations 2022/02/05 v1.12 internationalization of LaTeX2e packages (CN)
)
\l__siunitx_table_tmp_box=\box60
\l__siunitx_table_tmp_dim=\dimen258
\l__siunitx_table_column_width_dim=\dimen259
\l__siunitx_table_integer_box=\box61
\l__siunitx_table_decimal_box=\box62
\l__siunitx_table_uncert_box=\box63
\l__siunitx_table_before_box=\box64
\l__siunitx_table_after_box=\box65
\l__siunitx_table_before_dim=\dimen260
\l__siunitx_table_carry_dim=\dimen261
\l__siunitx_unit_tmp_int=\count314
\l__siunitx_unit_position_int=\count315
\l__siunitx_unit_total_int=\count316
 (C:\Users\LAPTOP Thai Hoa\AppData\Local\Programs\MiKTeX\tex/latex/tools\array.sty
Package: array 2023/10/16 v2.5g Tabular extension package (FMi)
\col@sep=\dimen262
\ar@mcellbox=\box66
\extrarowheight=\dimen263
\NC@list=\toks30
\extratabsurround=\skip56
\backup@length=\skip57
\ar@cellbox=\box67
)) (C:\Users\LAPTOP Thai Hoa\AppData\Local\Programs\MiKTeX\tex/latex/psnfss\courier.sty
Package: courier 2020/03/25 PSNFSS-v9.3 (WaS) 
) (C:\Users\LAPTOP Thai Hoa\AppData\Local\Programs\MiKTeX\tex/latex/pgf/frontendlayer\tikz.sty (C:\Users\LAPTOP Thai Hoa\AppData\Local\Programs\MiKTeX\tex/latex/pgf/basiclayer\pgf.sty (C:\Users\LAPTOP Thai Hoa\AppData\Local\Programs\MiKTeX\tex/latex/pgf/utilities\pgfrcs.sty (C:\Users\LAPTOP Thai Hoa\AppData\Local\Programs\MiKTeX\tex/generic/pgf/utilities\pgfutil-common.tex
\pgfutil@everybye=\toks31
\pgfutil@tempdima=\dimen264
\pgfutil@tempdimb=\dimen265
) (C:\Users\LAPTOP Thai Hoa\AppData\Local\Programs\MiKTeX\tex/generic/pgf/utilities\pgfutil-latex.def
\pgfutil@abb=\box68
) (C:\Users\LAPTOP Thai Hoa\AppData\Local\Programs\MiKTeX\tex/generic/pgf/utilities\pgfrcs.code.tex (C:\Users\LAPTOP Thai Hoa\AppData\Local\Programs\MiKTeX\tex/generic/pgf\pgf.revision.tex)
Package: pgfrcs 2023-01-15 v3.1.10 (3.1.10)
))
Package: pgf 2023-01-15 v3.1.10 (3.1.10)
 (C:\Users\LAPTOP Thai Hoa\AppData\Local\Programs\MiKTeX\tex/latex/pgf/basiclayer\pgfcore.sty (C:\Users\LAPTOP Thai Hoa\AppData\Local\Programs\MiKTeX\tex/latex/pgf/systemlayer\pgfsys.sty (C:\Users\LAPTOP Thai Hoa\AppData\Local\Programs\MiKTeX\tex/generic/pgf/systemlayer\pgfsys.code.tex
Package: pgfsys 2023-01-15 v3.1.10 (3.1.10)
 (C:\Users\LAPTOP Thai Hoa\AppData\Local\Programs\MiKTeX\tex/generic/pgf/utilities\pgfkeys.code.tex
\pgfkeys@pathtoks=\toks32
\pgfkeys@temptoks=\toks33
 (C:\Users\LAPTOP Thai Hoa\AppData\Local\Programs\MiKTeX\tex/generic/pgf/utilities\pgfkeyslibraryfiltered.code.tex
\pgfkeys@tmptoks=\toks34
))
\pgf@x=\dimen266
\pgf@y=\dimen267
\pgf@xa=\dimen268
\pgf@ya=\dimen269
\pgf@xb=\dimen270
\pgf@yb=\dimen271
\pgf@xc=\dimen272
\pgf@yc=\dimen273
\pgf@xd=\dimen274
\pgf@yd=\dimen275
\w@pgf@writea=\write3
\r@pgf@reada=\read2
\c@pgf@counta=\count317
\c@pgf@countb=\count318
\c@pgf@countc=\count319
\c@pgf@countd=\count320
\t@pgf@toka=\toks35
\t@pgf@tokb=\toks36
\t@pgf@tokc=\toks37
\pgf@sys@id@count=\count321
 (C:\Users\LAPTOP Thai Hoa\AppData\Local\Programs\MiKTeX\tex/generic/pgf/systemlayer\pgf.cfg
File: pgf.cfg 2023-01-15 v3.1.10 (3.1.10)
)
Driver file for pgf: pgfsys-pdftex.def
 (C:\Users\LAPTOP Thai Hoa\AppData\Local\Programs\MiKTeX\tex/generic/pgf/systemlayer\pgfsys-pdftex.def
File: pgfsys-pdftex.def 2023-01-15 v3.1.10 (3.1.10)
 (C:\Users\LAPTOP Thai Hoa\AppData\Local\Programs\MiKTeX\tex/generic/pgf/systemlayer\pgfsys-common-pdf.def
File: pgfsys-common-pdf.def 2023-01-15 v3.1.10 (3.1.10)
))) (C:\Users\LAPTOP Thai Hoa\AppData\Local\Programs\MiKTeX\tex/generic/pgf/systemlayer\pgfsyssoftpath.code.tex
File: pgfsyssoftpath.code.tex 2023-01-15 v3.1.10 (3.1.10)
\pgfsyssoftpath@smallbuffer@items=\count322
\pgfsyssoftpath@bigbuffer@items=\count323
) (C:\Users\LAPTOP Thai Hoa\AppData\Local\Programs\MiKTeX\tex/generic/pgf/systemlayer\pgfsysprotocol.code.tex
File: pgfsysprotocol.code.tex 2023-01-15 v3.1.10 (3.1.10)
)) (C:\Users\LAPTOP Thai Hoa\AppData\Local\Programs\MiKTeX\tex/latex/xcolor\xcolor.sty
Package: xcolor 2023/11/15 v3.01 LaTeX color extensions (UK)
 (C:\Users\LAPTOP Thai Hoa\AppData\Local\Programs\MiKTeX\tex/latex/graphics-cfg\color.cfg
File: color.cfg 2016/01/02 v1.6 sample color configuration
)
Package xcolor Info: Driver file: pdftex.def on input line 274.
 (C:\Users\LAPTOP Thai Hoa\AppData\Local\Programs\MiKTeX\tex/latex/graphics\mathcolor.ltx)
Package xcolor Info: Model `cmy' substituted by `cmy0' on input line 1350.
Package xcolor Info: Model `hsb' substituted by `rgb' on input line 1354.
Package xcolor Info: Model `RGB' extended on input line 1366.
Package xcolor Info: Model `HTML' substituted by `rgb' on input line 1368.
Package xcolor Info: Model `Hsb' substituted by `hsb' on input line 1369.
Package xcolor Info: Model `tHsb' substituted by `hsb' on input line 1370.
Package xcolor Info: Model `HSB' substituted by `hsb' on input line 1371.
Package xcolor Info: Model `Gray' substituted by `gray' on input line 1372.
Package xcolor Info: Model `wave' substituted by `hsb' on input line 1373.
) (C:\Users\LAPTOP Thai Hoa\AppData\Local\Programs\MiKTeX\tex/generic/pgf/basiclayer\pgfcore.code.tex
Package: pgfcore 2023-01-15 v3.1.10 (3.1.10)
 (C:\Users\LAPTOP Thai Hoa\AppData\Local\Programs\MiKTeX\tex/generic/pgf/math\pgfmath.code.tex (C:\Users\LAPTOP Thai Hoa\AppData\Local\Programs\MiKTeX\tex/generic/pgf/math\pgfmathutil.code.tex) (C:\Users\LAPTOP Thai Hoa\AppData\Local\Programs\MiKTeX\tex/generic/pgf/math\pgfmathparser.code.tex
\pgfmath@dimen=\dimen276
\pgfmath@count=\count324
\pgfmath@box=\box69
\pgfmath@toks=\toks38
\pgfmath@stack@operand=\toks39
\pgfmath@stack@operation=\toks40
) (C:\Users\LAPTOP Thai Hoa\AppData\Local\Programs\MiKTeX\tex/generic/pgf/math\pgfmathfunctions.code.tex) (C:\Users\LAPTOP Thai Hoa\AppData\Local\Programs\MiKTeX\tex/generic/pgf/math\pgfmathfunctions.basic.code.tex) (C:\Users\LAPTOP Thai Hoa\AppData\Local\Programs\MiKTeX\tex/generic/pgf/math\pgfmathfunctions.trigonometric.code.tex) (C:\Users\LAPTOP Thai Hoa\AppData\Local\Programs\MiKTeX\tex/generic/pgf/math\pgfmathfunctions.random.code.tex) (C:\Users\LAPTOP Thai Hoa\AppData\Local\Programs\MiKTeX\tex/generic/pgf/math\pgfmathfunctions.comparison.code.tex) (C:\Users\LAPTOP Thai Hoa\AppData\Local\Programs\MiKTeX\tex/generic/pgf/math\pgfmathfunctions.base.code.tex) (C:\Users\LAPTOP Thai Hoa\AppData\Local\Programs\MiKTeX\tex/generic/pgf/math\pgfmathfunctions.round.code.tex) (C:\Users\LAPTOP Thai Hoa\AppData\Local\Programs\MiKTeX\tex/generic/pgf/math\pgfmathfunctions.misc.code.tex) (C:\Users\LAPTOP Thai Hoa\AppData\Local\Programs\MiKTeX\tex/generic/pgf/math\pgfmathfunctions.integerarithmetics.code.tex) (C:\Users\LAPTOP Thai Hoa\AppData\Local\Programs\MiKTeX\tex/generic/pgf/math\pgfmathcalc.code.tex) (C:\Users\LAPTOP Thai Hoa\AppData\Local\Programs\MiKTeX\tex/generic/pgf/math\pgfmathfloat.code.tex
\c@pgfmathroundto@lastzeros=\count325
)) (C:\Users\LAPTOP Thai Hoa\AppData\Local\Programs\MiKTeX\tex/generic/pgf/math\pgfint.code.tex) (C:\Users\LAPTOP Thai Hoa\AppData\Local\Programs\MiKTeX\tex/generic/pgf/basiclayer\pgfcorepoints.code.tex
File: pgfcorepoints.code.tex 2023-01-15 v3.1.10 (3.1.10)
\pgf@picminx=\dimen277
\pgf@picmaxx=\dimen278
\pgf@picminy=\dimen279
\pgf@picmaxy=\dimen280
\pgf@pathminx=\dimen281
\pgf@pathmaxx=\dimen282
\pgf@pathminy=\dimen283
\pgf@pathmaxy=\dimen284
\pgf@xx=\dimen285
\pgf@xy=\dimen286
\pgf@yx=\dimen287
\pgf@yy=\dimen288
\pgf@zx=\dimen289
\pgf@zy=\dimen290
) (C:\Users\LAPTOP Thai Hoa\AppData\Local\Programs\MiKTeX\tex/generic/pgf/basiclayer\pgfcorepathconstruct.code.tex
File: pgfcorepathconstruct.code.tex 2023-01-15 v3.1.10 (3.1.10)
\pgf@path@lastx=\dimen291
\pgf@path@lasty=\dimen292
) (C:\Users\LAPTOP Thai Hoa\AppData\Local\Programs\MiKTeX\tex/generic/pgf/basiclayer\pgfcorepathusage.code.tex
File: pgfcorepathusage.code.tex 2023-01-15 v3.1.10 (3.1.10)
\pgf@shorten@end@additional=\dimen293
\pgf@shorten@start@additional=\dimen294
) (C:\Users\LAPTOP Thai Hoa\AppData\Local\Programs\MiKTeX\tex/generic/pgf/basiclayer\pgfcorescopes.code.tex
File: pgfcorescopes.code.tex 2023-01-15 v3.1.10 (3.1.10)
\pgfpic=\box70
\pgf@hbox=\box71
\pgf@layerbox@main=\box72
\pgf@picture@serial@count=\count326
) (C:\Users\LAPTOP Thai Hoa\AppData\Local\Programs\MiKTeX\tex/generic/pgf/basiclayer\pgfcoregraphicstate.code.tex
File: pgfcoregraphicstate.code.tex 2023-01-15 v3.1.10 (3.1.10)
\pgflinewidth=\dimen295
) (C:\Users\LAPTOP Thai Hoa\AppData\Local\Programs\MiKTeX\tex/generic/pgf/basiclayer\pgfcoretransformations.code.tex
File: pgfcoretransformations.code.tex 2023-01-15 v3.1.10 (3.1.10)
\pgf@pt@x=\dimen296
\pgf@pt@y=\dimen297
\pgf@pt@temp=\dimen298
) (C:\Users\LAPTOP Thai Hoa\AppData\Local\Programs\MiKTeX\tex/generic/pgf/basiclayer\pgfcorequick.code.tex
File: pgfcorequick.code.tex 2023-01-15 v3.1.10 (3.1.10)
) (C:\Users\LAPTOP Thai Hoa\AppData\Local\Programs\MiKTeX\tex/generic/pgf/basiclayer\pgfcoreobjects.code.tex
File: pgfcoreobjects.code.tex 2023-01-15 v3.1.10 (3.1.10)
) (C:\Users\LAPTOP Thai Hoa\AppData\Local\Programs\MiKTeX\tex/generic/pgf/basiclayer\pgfcorepathprocessing.code.tex
File: pgfcorepathprocessing.code.tex 2023-01-15 v3.1.10 (3.1.10)
) (C:\Users\LAPTOP Thai Hoa\AppData\Local\Programs\MiKTeX\tex/generic/pgf/basiclayer\pgfcorearrows.code.tex
File: pgfcorearrows.code.tex 2023-01-15 v3.1.10 (3.1.10)
\pgfarrowsep=\dimen299
) (C:\Users\LAPTOP Thai Hoa\AppData\Local\Programs\MiKTeX\tex/generic/pgf/basiclayer\pgfcoreshade.code.tex
File: pgfcoreshade.code.tex 2023-01-15 v3.1.10 (3.1.10)
\pgf@max=\dimen300
\pgf@sys@shading@range@num=\count327
\pgf@shadingcount=\count328
) (C:\Users\LAPTOP Thai Hoa\AppData\Local\Programs\MiKTeX\tex/generic/pgf/basiclayer\pgfcoreimage.code.tex
File: pgfcoreimage.code.tex 2023-01-15 v3.1.10 (3.1.10)
) (C:\Users\LAPTOP Thai Hoa\AppData\Local\Programs\MiKTeX\tex/generic/pgf/basiclayer\pgfcoreexternal.code.tex
File: pgfcoreexternal.code.tex 2023-01-15 v3.1.10 (3.1.10)
\pgfexternal@startupbox=\box73
) (C:\Users\LAPTOP Thai Hoa\AppData\Local\Programs\MiKTeX\tex/generic/pgf/basiclayer\pgfcorelayers.code.tex
File: pgfcorelayers.code.tex 2023-01-15 v3.1.10 (3.1.10)
) (C:\Users\LAPTOP Thai Hoa\AppData\Local\Programs\MiKTeX\tex/generic/pgf/basiclayer\pgfcoretransparency.code.tex
File: pgfcoretransparency.code.tex 2023-01-15 v3.1.10 (3.1.10)
) (C:\Users\LAPTOP Thai Hoa\AppData\Local\Programs\MiKTeX\tex/generic/pgf/basiclayer\pgfcorepatterns.code.tex
File: pgfcorepatterns.code.tex 2023-01-15 v3.1.10 (3.1.10)
) (C:\Users\LAPTOP Thai Hoa\AppData\Local\Programs\MiKTeX\tex/generic/pgf/basiclayer\pgfcorerdf.code.tex
File: pgfcorerdf.code.tex 2023-01-15 v3.1.10 (3.1.10)
))) (C:\Users\LAPTOP Thai Hoa\AppData\Local\Programs\MiKTeX\tex/generic/pgf/modules\pgfmoduleshapes.code.tex
File: pgfmoduleshapes.code.tex 2023-01-15 v3.1.10 (3.1.10)
\pgfnodeparttextbox=\box74
) (C:\Users\LAPTOP Thai Hoa\AppData\Local\Programs\MiKTeX\tex/generic/pgf/modules\pgfmoduleplot.code.tex
File: pgfmoduleplot.code.tex 2023-01-15 v3.1.10 (3.1.10)
) (C:\Users\LAPTOP Thai Hoa\AppData\Local\Programs\MiKTeX\tex/latex/pgf/compatibility\pgfcomp-version-0-65.sty
Package: pgfcomp-version-0-65 2023-01-15 v3.1.10 (3.1.10)
\pgf@nodesepstart=\dimen301
\pgf@nodesepend=\dimen302
) (C:\Users\LAPTOP Thai Hoa\AppData\Local\Programs\MiKTeX\tex/latex/pgf/compatibility\pgfcomp-version-1-18.sty
Package: pgfcomp-version-1-18 2023-01-15 v3.1.10 (3.1.10)
)) (C:\Users\LAPTOP Thai Hoa\AppData\Local\Programs\MiKTeX\tex/latex/pgf/utilities\pgffor.sty (C:\Users\LAPTOP Thai Hoa\AppData\Local\Programs\MiKTeX\tex/latex/pgf/utilities\pgfkeys.sty (C:\Users\LAPTOP Thai Hoa\AppData\Local\Programs\MiKTeX\tex/generic/pgf/utilities\pgfkeys.code.tex)) (C:\Users\LAPTOP Thai Hoa\AppData\Local\Programs\MiKTeX\tex/latex/pgf/math\pgfmath.sty (C:\Users\LAPTOP Thai Hoa\AppData\Local\Programs\MiKTeX\tex/generic/pgf/math\pgfmath.code.tex)) (C:\Users\LAPTOP Thai Hoa\AppData\Local\Programs\MiKTeX\tex/generic/pgf/utilities\pgffor.code.tex
Package: pgffor 2023-01-15 v3.1.10 (3.1.10)
\pgffor@iter=\dimen303
\pgffor@skip=\dimen304
\pgffor@stack=\toks41
\pgffor@toks=\toks42
)) (C:\Users\LAPTOP Thai Hoa\AppData\Local\Programs\MiKTeX\tex/generic/pgf/frontendlayer/tikz\tikz.code.tex
Package: tikz 2023-01-15 v3.1.10 (3.1.10)
 (C:\Users\LAPTOP Thai Hoa\AppData\Local\Programs\MiKTeX\tex/generic/pgf/libraries\pgflibraryplothandlers.code.tex
File: pgflibraryplothandlers.code.tex 2023-01-15 v3.1.10 (3.1.10)
\pgf@plot@mark@count=\count329
\pgfplotmarksize=\dimen305
)
\tikz@lastx=\dimen306
\tikz@lasty=\dimen307
\tikz@lastxsaved=\dimen308
\tikz@lastysaved=\dimen309
\tikz@lastmovetox=\dimen310
\tikz@lastmovetoy=\dimen311
\tikzleveldistance=\dimen312
\tikzsiblingdistance=\dimen313
\tikz@figbox=\box75
\tikz@figbox@bg=\box76
\tikz@tempbox=\box77
\tikz@tempbox@bg=\box78
\tikztreelevel=\count330
\tikznumberofchildren=\count331
\tikznumberofcurrentchild=\count332
\tikz@fig@count=\count333
 (C:\Users\LAPTOP Thai Hoa\AppData\Local\Programs\MiKTeX\tex/generic/pgf/modules\pgfmodulematrix.code.tex
File: pgfmodulematrix.code.tex 2023-01-15 v3.1.10 (3.1.10)
\pgfmatrixcurrentrow=\count334
\pgfmatrixcurrentcolumn=\count335
\pgf@matrix@numberofcolumns=\count336
)
\tikz@expandcount=\count337
 (C:\Users\LAPTOP Thai Hoa\AppData\Local\Programs\MiKTeX\tex/generic/pgf/frontendlayer/tikz/libraries\tikzlibrarytopaths.code.tex
File: tikzlibrarytopaths.code.tex 2023-01-15 v3.1.10 (3.1.10)
)))
** ATTENTION: Overriding command lockouts (line 31).
** ATTENTION: Overriding command lockouts (line 32).
Package translations Info: No language package found. I am going to use `english' as default language. on input line 60.
(C:\Users\LAPTOP Thai Hoa\AppData\Local\Programs\MiKTeX\tex/latex/l3backend\l3backend-pdftex.def
File: l3backend-pdftex.def 2024-01-04 L3 backend support: PDF output (pdfTeX)
\l__color_backend_stack_int=\count338
\l__pdf_internal_box=\box79
) (main.aux)
\openout1 = `main.aux'.

LaTeX Font Info:    Checking defaults for OML/cmm/m/it on input line 60.
LaTeX Font Info:    ... okay on input line 60.
LaTeX Font Info:    Checking defaults for OMS/cmsy/m/n on input line 60.
LaTeX Font Info:    ... okay on input line 60.
LaTeX Font Info:    Checking defaults for OT1/cmr/m/n on input line 60.
LaTeX Font Info:    ... okay on input line 60.
LaTeX Font Info:    Checking defaults for T1/cmr/m/n on input line 60.
LaTeX Font Info:    ... okay on input line 60.
LaTeX Font Info:    Checking defaults for TS1/cmr/m/n on input line 60.
LaTeX Font Info:    ... okay on input line 60.
LaTeX Font Info:    Checking defaults for OMX/cmex/m/n on input line 60.
LaTeX Font Info:    ... okay on input line 60.
LaTeX Font Info:    Checking defaults for U/cmr/m/n on input line 60.
LaTeX Font Info:    ... okay on input line 60.
LaTeX Font Info:    Checking defaults for PD1/pdf/m/n on input line 60.
LaTeX Font Info:    ... okay on input line 60.
LaTeX Font Info:    Checking defaults for PU/pdf/m/n on input line 60.
LaTeX Font Info:    ... okay on input line 60.

-- Lines per column: 56 (exact).
(C:\Users\LAPTOP Thai Hoa\AppData\Local\Programs\MiKTeX\tex/context/base/mkii\supp-pdf.mkii
[Loading MPS to PDF converter (version 2006.09.02).]
\scratchcounter=\count339
\scratchdimen=\dimen314
\scratchbox=\box80
\nofMPsegments=\count340
\nofMParguments=\count341
\everyMPshowfont=\toks43
\MPscratchCnt=\count342
\MPscratchDim=\dimen315
\MPnumerator=\count343
\makeMPintoPDFobject=\count344
\everyMPtoPDFconversion=\toks44
) (C:\Users\LAPTOP Thai Hoa\AppData\Local\Programs\MiKTeX\tex/latex/epstopdf-pkg\epstopdf-base.sty
Package: epstopdf-base 2020-01-24 v2.11 Base part for package epstopdf
Package epstopdf-base Info: Redefining graphics rule for `.eps' on input line 485.
 (C:\Users\LAPTOP Thai Hoa\AppData\Local\Programs\MiKTeX\tex/latex/00miktex\epstopdf-sys.cfg
File: epstopdf-sys.cfg 2021/03/18 v2.0 Configuration of epstopdf for MiKTeX
))
Package hyperref Info: Link coloring OFF on input line 60.
 (main.out) (main.out)
\@outlinefile=\write4
\openout4 = `main.out'.

Package caption Info: Begin \AtBeginDocument code.
Package caption Info: End \AtBeginDocument code.
LaTeX Info: Redefining \microtypecontext on input line 60.
Package microtype Info: Applying patch `item' on input line 60.
Package microtype Info: Applying patch `toc' on input line 60.
Package microtype Info: Applying patch `eqnum' on input line 60.
Package microtype Info: Applying patch `footnote' on input line 60.
Package microtype Info: Applying patch `verbatim' on input line 60.
LaTeX Info: Redefining \microtypesetup on input line 60.
Package microtype Info: Generating PDF output.
Package microtype Info: Character protrusion enabled (level 2).
Package microtype Info: Using default protrusion set `alltext'.
Package microtype Info: Automatic font expansion enabled (level 2),
(microtype)             stretch: 20, shrink: 20, step: 1, non-selected.
Package microtype Info: Using default expansion set `alltext-nott'.
Package microtype Info: Patching command `\showhyphens'.
Package microtype Info: No adjustment of tracking.
Package microtype Info: No adjustment of interword spacing.
Package microtype Info: No adjustment of character kerning.
 (C:\Users\LAPTOP Thai Hoa\AppData\Local\Programs\MiKTeX\tex/latex/microtype\mt-ptm.cfg
File: mt-ptm.cfg 2006/04/20 v1.7 microtype config. file: Times (RS)
) (C:\Users\LAPTOP Thai Hoa\AppData\Local\Programs\MiKTeX\tex/latex/translations/dicts\translations-basic-dictionary-english.trsl
File: translations-basic-dictionary-english.trsl (english translation file `translations-basic-dictionary')
)
Package translations Info: loading dictionary `translations-basic-dictionary' for `english'. on input line 60.
LaTeX Font Info:    Calculating math sizes for size <11> on input line 63.
 (C:\Users\LAPTOP Thai Hoa\AppData\Local\Programs\MiKTeX\tex/latex/microtype\mt-cmr.cfg
File: mt-cmr.cfg 2013/05/19 v2.2 microtype config. file: Computer Modern Roman (RS)
)
LaTeX Font Info:    Trying to load font information for U+msa on input line 63.
 (C:\Users\LAPTOP Thai Hoa\AppData\Local\Programs\MiKTeX\tex/latex/amsfonts\umsa.fd
File: umsa.fd 2013/01/14 v3.01 AMS symbols A
) (C:\Users\LAPTOP Thai Hoa\AppData\Local\Programs\MiKTeX\tex/latex/microtype\mt-msa.cfg
File: mt-msa.cfg 2006/02/04 v1.1 microtype config. file: AMS symbols (a) (RS)
)
LaTeX Font Info:    Trying to load font information for U+msb on input line 63.
 (C:\Users\LAPTOP Thai Hoa\AppData\Local\Programs\MiKTeX\tex/latex/amsfonts\umsb.fd
File: umsb.fd 2013/01/14 v3.01 AMS symbols B
) (C:\Users\LAPTOP Thai Hoa\AppData\Local\Programs\MiKTeX\tex/latex/microtype\mt-msb.cfg
File: mt-msb.cfg 2005/06/01 v1.0 microtype config. file: AMS symbols (b) (RS)
) [1{C:/Users/LAPTOP Thai Hoa/AppData/Local/MiKTeX/fonts/map/pdftex/pdftex.map}{C:/Users/LAPTOP Thai Hoa/AppData/Local/Programs/MiKTeX/fonts/enc/dvips/base/8r.enc}


]
Underfull \hbox (badness 3396) in paragraph at lines 95--97
\T1/ptm/m/n/10 (+20) The task is to de-ter-mine a Hamil-to-nian tour $\OML/cmm/m/it/10 ^^Y \OT1/cmr/m/n/10 =
 []



pdfTeX warning: pdflatex (file ./ACO.pdf): PDF inclusion: found PDF version <1.7>, but at most version <1.6> allowed
<ACO.pdf, id=173, 338.74556pt x 166.90355pt>
File: ACO.pdf Graphic file (type pdf)
<use ACO.pdf>
Package pdftex.def Info: ACO.pdf  used on input line 124.
(pdftex.def)             Requested size: 252.0pt x 124.16628pt.


pdfTeX warning: pdflatex (file ./DACO.pdf): PDF inclusion: found PDF version <1.7>, but at most version <1.6> allowed
<DACO.pdf, id=182, 271.53444pt x 127.85767pt>
File: DACO.pdf Graphic file (type pdf)
<use DACO.pdf>
Package pdftex.def Info: DACO.pdf  used on input line 138.
(pdftex.def)             Requested size: 252.0pt x 118.6586pt.
[2 <./ACO.pdf> <./DACO.pdf>]

pdfTeX warning: pdflatex (file ./FACO.pdf): PDF inclusion: found PDF version <1.7>, but at most version <1.6> allowed
<FACO.pdf, id=9698, 342.64009pt x 210.32578pt>
File: FACO.pdf Graphic file (type pdf)
<use FACO.pdf>
Package pdftex.def Info: FACO.pdf  used on input line 228.
(pdftex.def)             Requested size: 252.0pt x 154.69188pt.
LaTeX Font Info:    Trying to load font information for T1+pcr on input line 236.
(C:\Users\LAPTOP Thai Hoa\AppData\Local\Programs\MiKTeX\tex/latex/psnfss\t1pcr.fd
File: t1pcr.fd 2001/06/04 font definitions for T1/pcr.
)
Package microtype Info: Loading generic protrusion settings for font family
(microtype)             `pcr' (encoding: T1).
(microtype)             For optimal results, create family-specific settings.
(microtype)             See the microtype manual for details.
 [3] (C:\Users\LAPTOP Thai Hoa\AppData\Local\Programs\MiKTeX\tex/generic/pgf/libraries\pgflibraryarrows.meta.code.tex
File: pgflibraryarrows.meta.code.tex 2023-01-15 v3.1.10 (3.1.10)
\pgfarrowinset=\dimen316
\pgfarrowlength=\dimen317
\pgfarrowwidth=\dimen318
\pgfarrowlinewidth=\dimen319
) (C:\Users\LAPTOP Thai Hoa\AppData\Local\Programs\MiKTeX\tex/generic/pgf/frontendlayer/tikz/libraries\tikzlibrarypositioning.code.tex
File: tikzlibrarypositioning.code.tex 2023-01-15 v3.1.10 (3.1.10)
) (C:\Users\LAPTOP Thai Hoa\AppData\Local\Programs\MiKTeX\tex/generic/pgf/frontendlayer/tikz/libraries\tikzlibrarycalc.code.tex
File: tikzlibrarycalc.code.tex 2023-01-15 v3.1.10 (3.1.10)
)
<TSP200_TSP500_Test.pdf, id=9732, 693.59125pt x 277.035pt>
File: TSP200_TSP500_Test.pdf Graphic file (type pdf)
<use TSP200_TSP500_Test.pdf>
Package pdftex.def Info: TSP200_TSP500_Test.pdf  used on input line 362.
(pdftex.def)             Requested size: 252.0pt x 100.65405pt.
 [4 <./FACO.pdf>]
<TSPOverview.pdf, id=14490, 838.13126pt x 326.21875pt>
File: TSPOverview.pdf Graphic file (type pdf)
<use TSPOverview.pdf>
Package pdftex.def Info: TSPOverview.pdf  used on input line 374.
(pdftex.def)             Requested size: 252.0pt x 98.08041pt.
<TSP200_vs_TSP500_3lines.pdf, id=14493, 827.09pt x 342.27875pt>
File: TSP200_vs_TSP500_3lines.pdf Graphic file (type pdf)
<use TSP200_vs_TSP500_3lines.pdf>
Package pdftex.def Info: TSP200_vs_TSP500_3lines.pdf  used on input line 386.
(pdftex.def)             Requested size: 252.0pt x 104.28256pt.

Underfull \vbox (badness 4391) has occurred while \output is active []

<<<<<<< HEAD
 [5 <./TSP200_TSP500_Test.pdf> <./TSPOverview.pdf> <./TSP200_vs_TSP500_3lines.pdf>] (main.bbl
Overfull \hbox (0.8072pt too wide) in paragraph at lines 206--211
\T1/ptm/m/n/8 (-20) ``Pointerformer: Deep reinforced multi-pointer transformer for the traveling
 []

)
=======




[5 <./TSP200_TSP500_Test.pdf> <./TSPOverview.pdf> <./TSP200_vs_TSP500_3lines.pdf>] (./main.bbl



[6])
>>>>>>> 24ccf404

** Conference Paper **
Before submitting the final camera ready copy, remember to:

 1. Manually equalize the lengths of two columns on the last page
 of your paper;

 2. Ensure that any PostScript and/or PDF output post-processing
 uses only Type 1 fonts and that every step in the generation
 process uses the appropriate paper size.

<<<<<<< HEAD
[6] (main.aux)
=======




[7

] (./main.aux)
>>>>>>> 24ccf404
 ***********
LaTeX2e <2023-11-01> patch level 1
L3 programming layer <2024-01-04>
 ***********
Package rerunfilecheck Info: File `main.out' has not changed.
(rerunfilecheck)             Checksum: C492996BE8D5A7E920FA5A1C7223A7AF;5242.
 ) 
Here is how much of TeX's memory you used:
<<<<<<< HEAD
 29917 strings out of 474486
 610111 string characters out of 5738999
 1961542 words of memory out of 5000000
 51352 multiletter control sequences out of 15000+600000
 692030 words of font info for 368 fonts, out of 8000000 for 9000
 1141 hyphenation exceptions out of 8191
 84i,14n,93p,1025b,1291s stack positions out of 10000i,1000n,20000p,200000b,200000s
<C:/Users/LAPTOP Thai Hoa/AppData/Local/Programs/MiKTeX/fonts/type1/public/amsfonts/cm/cmex10.pfb><C:/Users/LAPTOP Thai Hoa/AppData/Local/Programs/MiKTeX/fonts/type1/public/amsfonts/cm/cmmi10.pfb><C:/Users/LAPTOP Thai Hoa/AppData/Local/Programs/MiKTeX/fonts/type1/public/amsfonts/cm/cmmi5.pfb><C:/Users/LAPTOP Thai Hoa/AppData/Local/Programs/MiKTeX/fonts/type1/public/amsfonts/cm/cmmi7.pfb><C:/Users/LAPTOP Thai Hoa/AppData/Local/Programs/MiKTeX/fonts/type1/public/amsfonts/cm/cmr10.pfb><C:/Users/LAPTOP Thai Hoa/AppData/Local/Programs/MiKTeX/fonts/type1/public/amsfonts/cm/cmr5.pfb><C:/Users/LAPTOP Thai Hoa/AppData/Local/Programs/MiKTeX/fonts/type1/public/amsfonts/cm/cmr7.pfb><C:/Users/LAPTOP Thai Hoa/AppData/Local/Programs/MiKTeX/fonts/type1/public/amsfonts/cm/cmsy10.pfb><C:/Users/LAPTOP Thai Hoa/AppData/Local/Programs/MiKTeX/fonts/type1/public/amsfonts/cm/cmsy7.pfb><C:/Users/LAPTOP Thai Hoa/AppData/Local/Programs/MiKTeX/fonts/type1/public/amsfonts/cm/cmsy8.pfb><C:/Users/LAPTOP Thai Hoa/AppData/Local/Programs/MiKTeX/fonts/type1/public/amsfonts/symbols/msbm10.pfb><C:/Users/LAPTOP Thai Hoa/AppData/Local/Programs/MiKTeX/fonts/type1/urw/courier/ucrr8a.pfb><C:/Users/LAPTOP Thai Hoa/AppData/Local/Programs/MiKTeX/fonts/type1/urw/times/utmb8a.pfb><C:/Users/LAPTOP Thai Hoa/AppData/Local/Programs/MiKTeX/fonts/type1/urw/times/utmbi8a.pfb><C:/Users/LAPTOP Thai Hoa/AppData/Local/Programs/MiKTeX/fonts/type1/urw/times/utmr8a.pfb><C:/Users/LAPTOP Thai Hoa/AppData/Local/Programs/MiKTeX/fonts/type1/urw/times/utmri8a.pfb>
Output written on main.pdf (6 pages, 5811066 bytes).
PDF statistics:
 14670 PDF objects out of 15390 (max. 8388607)
 101 named destinations out of 1000 (max. 500000)
=======
 29940 strings out of 467800
 599579 string characters out of 5436061
 985345 words of memory out of 5000000
 57744 multiletter control sequences out of 15000+600000
 760431 words of font info for 368 fonts, out of 8000000 for 9000
 1141 hyphenation exceptions out of 8191
 84i,14n,91p,1027b,1293s stack positions out of 10000i,1000n,20000p,200000b,200000s
<d:/texlive/2025/texmf-dist/fonts/type1/public/amsfonts/cm/cmex10.pfb><d:/texlive/2025/texmf-dist/fonts/type1/public/amsfonts/cm/cmmi10.pfb><d:/texlive/2025/texmf-dist/fonts/type1/public/amsfonts/cm/cmmi5.pfb><d:/texlive/2025/texmf-dist/fonts/type1/public/amsfonts/cm/cmmi7.pfb><d:/texlive/2025/texmf-dist/fonts/type1/public/amsfonts/cm/cmr10.pfb><d:/texlive/2025/texmf-dist/fonts/type1/public/amsfonts/cm/cmr5.pfb><d:/texlive/2025/texmf-dist/fonts/type1/public/amsfonts/cm/cmr7.pfb><d:/texlive/2025/texmf-dist/fonts/type1/public/amsfonts/cm/cmsy10.pfb><d:/texlive/2025/texmf-dist/fonts/type1/public/amsfonts/cm/cmsy7.pfb><d:/texlive/2025/texmf-dist/fonts/type1/public/amsfonts/cm/cmsy8.pfb><d:/texlive/2025/texmf-dist/fonts/type1/public/amsfonts/symbols/msbm10.pfb><d:/texlive/2025/texmf-dist/fonts/type1/urw/courier/ucrr8a.pfb><d:/texlive/2025/texmf-dist/fonts/type1/urw/times/utmb8a.pfb><d:/texlive/2025/texmf-dist/fonts/type1/urw/times/utmbi8a.pfb><d:/texlive/2025/texmf-dist/fonts/type1/urw/times/utmr8a.pfb><d:/texlive/2025/texmf-dist/fonts/type1/urw/times/utmri8a.pfb>
Output written on main.pdf (7 pages, 5071628 bytes).
PDF statistics:
 14790 PDF objects out of 15390 (max. 8388607)
 9969 compressed objects within 100 object streams
 106 named destinations out of 1000 (max. 500000)
>>>>>>> 24ccf404
 66331 words of extra memory for PDF output out of 74296 (max. 10000000)
<|MERGE_RESOLUTION|>--- conflicted
+++ resolved
@@ -1,8 +1,4 @@
-<<<<<<< HEAD
-This is pdfTeX, Version 3.141592653-2.6-1.40.25 (MiKTeX 24.1) (preloaded format=pdflatex 2025.9.11)  18 SEP 2025 04:09
-=======
-This is pdfTeX, Version 3.141592653-2.6-1.40.28 (TeX Live 2025) (preloaded format=pdflatex 2025.9.17)  18 SEP 2025 03:49
->>>>>>> 24ccf404
+This is pdfTeX, Version 3.141592653-2.6-1.40.25 (MiKTeX 24.1) (preloaded format=pdflatex 2025.9.11)  18 SEP 2025 04:11
 entering extended mode
  restricted \write18 enabled.
  file:line:error style messages enabled.
@@ -802,24 +798,12 @@
 
 Underfull \vbox (badness 4391) has occurred while \output is active []
 
-<<<<<<< HEAD
  [5 <./TSP200_TSP500_Test.pdf> <./TSPOverview.pdf> <./TSP200_vs_TSP500_3lines.pdf>] (main.bbl
 Overfull \hbox (0.8072pt too wide) in paragraph at lines 206--211
 \T1/ptm/m/n/8 (-20) ``Pointerformer: Deep reinforced multi-pointer transformer for the traveling
  []
 
 )
-=======
-
-
-
-
-[5 <./TSP200_TSP500_Test.pdf> <./TSPOverview.pdf> <./TSP200_vs_TSP500_3lines.pdf>] (./main.bbl
-
-
-
-[6])
->>>>>>> 24ccf404
 
 ** Conference Paper **
 Before submitting the final camera ready copy, remember to:
@@ -831,17 +815,7 @@
  uses only Type 1 fonts and that every step in the generation
  process uses the appropriate paper size.
 
-<<<<<<< HEAD
 [6] (main.aux)
-=======
-
-
-
-
-[7
-
-] (./main.aux)
->>>>>>> 24ccf404
  ***********
 LaTeX2e <2023-11-01> patch level 1
 L3 programming layer <2024-01-04>
@@ -850,7 +824,6 @@
 (rerunfilecheck)             Checksum: C492996BE8D5A7E920FA5A1C7223A7AF;5242.
  ) 
 Here is how much of TeX's memory you used:
-<<<<<<< HEAD
  29917 strings out of 474486
  610111 string characters out of 5738999
  1961542 words of memory out of 5000000
@@ -863,19 +836,4 @@
 PDF statistics:
  14670 PDF objects out of 15390 (max. 8388607)
  101 named destinations out of 1000 (max. 500000)
-=======
- 29940 strings out of 467800
- 599579 string characters out of 5436061
- 985345 words of memory out of 5000000
- 57744 multiletter control sequences out of 15000+600000
- 760431 words of font info for 368 fonts, out of 8000000 for 9000
- 1141 hyphenation exceptions out of 8191
- 84i,14n,91p,1027b,1293s stack positions out of 10000i,1000n,20000p,200000b,200000s
-<d:/texlive/2025/texmf-dist/fonts/type1/public/amsfonts/cm/cmex10.pfb><d:/texlive/2025/texmf-dist/fonts/type1/public/amsfonts/cm/cmmi10.pfb><d:/texlive/2025/texmf-dist/fonts/type1/public/amsfonts/cm/cmmi5.pfb><d:/texlive/2025/texmf-dist/fonts/type1/public/amsfonts/cm/cmmi7.pfb><d:/texlive/2025/texmf-dist/fonts/type1/public/amsfonts/cm/cmr10.pfb><d:/texlive/2025/texmf-dist/fonts/type1/public/amsfonts/cm/cmr5.pfb><d:/texlive/2025/texmf-dist/fonts/type1/public/amsfonts/cm/cmr7.pfb><d:/texlive/2025/texmf-dist/fonts/type1/public/amsfonts/cm/cmsy10.pfb><d:/texlive/2025/texmf-dist/fonts/type1/public/amsfonts/cm/cmsy7.pfb><d:/texlive/2025/texmf-dist/fonts/type1/public/amsfonts/cm/cmsy8.pfb><d:/texlive/2025/texmf-dist/fonts/type1/public/amsfonts/symbols/msbm10.pfb><d:/texlive/2025/texmf-dist/fonts/type1/urw/courier/ucrr8a.pfb><d:/texlive/2025/texmf-dist/fonts/type1/urw/times/utmb8a.pfb><d:/texlive/2025/texmf-dist/fonts/type1/urw/times/utmbi8a.pfb><d:/texlive/2025/texmf-dist/fonts/type1/urw/times/utmr8a.pfb><d:/texlive/2025/texmf-dist/fonts/type1/urw/times/utmri8a.pfb>
-Output written on main.pdf (7 pages, 5071628 bytes).
-PDF statistics:
- 14790 PDF objects out of 15390 (max. 8388607)
- 9969 compressed objects within 100 object streams
- 106 named destinations out of 1000 (max. 500000)
->>>>>>> 24ccf404
  66331 words of extra memory for PDF output out of 74296 (max. 10000000)
