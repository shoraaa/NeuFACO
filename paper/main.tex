% LaTeX translation of Typst source for NeuFACO
\documentclass[a4paper,conference]{IEEEtran}
\pdfminorversion=6
\usepackage[T1]{fontenc}
\usepackage[utf8]{inputenc}
% \usepackage{lmodern}
% \usepackage{geometry}
% \usepackage{booktabs}
\usepackage{amsmath,amssymb,amsfonts}
\usepackage{graphicx}
\usepackage{booktabs}
\usepackage{url}
\usepackage{hyperref}
\usepackage{cite}
\usepackage{float}
\usepackage{caption}
\usepackage{subcaption}
\usepackage{microtype}
\usepackage{siunitx}
\usepackage{courier}
\usepackage{tikz}

% Short macros
\newcommand{\calN}{\mathcal{N}}
\newcommand{\calC}{\mathcal{C}}
\newcommand{\calH}{\mathcal{H}}
\newcommand{\RR}{\mathbb{R}}
\newcommand{\eps}{\varepsilon}

\title{Neural Focused Ant Colony Optimization for Traveling Salesman Problem}
\IEEEoverridecommandlockouts
\author{%
  \IEEEauthorblockN{ 
    Tran Thanh Dat\IEEEauthorrefmark{1}\IEEEauthorrefmark{3}, 
    Pham Anh Khoi\IEEEauthorrefmark{2}\textsuperscript{1},
    Tran Quang Khai\IEEEauthorrefmark{1}\textsuperscript{1},
    Do Duc Dong\IEEEauthorrefmark{3}\textsuperscript{2},
    and Vu Van Khu\IEEEauthorrefmark{1}\textsuperscript{2}}
  \IEEEauthorblockA{\IEEEauthorrefmark{1}%
                    College of Engineering and Computer Science, VinUniversity, Hanoi, Vietnam\\
                    \IEEEauthorrefmark{2}%
                    School of Information and Communications Technology, Hanoi University of Science and Technology, Hanoi, Vietnam\\
                    \IEEEauthorrefmark{3}%
                    University of Engineering and Technology, Vietnam National University, Hanoi, Vietnam\\
                    }                
  \IEEEauthorblockA{\IEEEauthorrefmark{1}\{dat.tt3,23khai.tq,khu.vv\}@vinuni.edu.vn \quad
                     \IEEEauthorrefmark{2}khoi.pa230043@sis.hust.edu.vn \quad
                     \IEEEauthorrefmark{3}dongdoduc@vnu.edu.vn
                     }
                     \thanks{\textsuperscript{1}Equal contribution.}
                     \thanks{\textsuperscript{2}Corresponding authors.}
}

\renewcommand{\footnoterule}{%
  \vspace*{-0.8em}% space above
  \hrule width 0.4\columnwidth % rule length
  \vspace*{0.6em}% space below
}
\begin{document}

\maketitle

\begin{abstract}
This study introduces Neural Focused Ant Colony Optimization (NeuFACO), a non-autoregressive framework designed to address the Traveling Salesman Problem (TSP) by integrating advanced reinforcement learning methods with enhanced Ant Colony Optimization (ACO) techniques. Unlike prior neural-augmented ACO methods that rely on simplistic training schemes, NeuFACO adapts Proximal Policy Optimization (PPO) to train a graph neural network for generating instance-specific heuristic guidance. This learned heuristic is integrated into a highly optimized ACO framework that incorporates several state-of-the-art enhancements—such as candidate lists, focused tour modification, and scalable local search. By jointly exploiting amortized inference and the parallel stochastic exploration characteristic of ACO, NeuFACO delivers efficient and high-quality solutions over a diverse set of TSP instances.
\end{abstract}

\begin{IEEEkeywords}
Ant Colony Optimization, Traveling Salesman Problem, Proximal Policy Optimization, Graph Neural Networks, Neural Combinatorial Optimization
\end{IEEEkeywords}

\section{Introduction}
The Traveling Salesman Problem (TSP) is a classical combinatorial optimization problem (COP) that seeks the shortest Hamiltonian tour visiting each city once and returning to the start. Due to its relevance in logistics, production planning, and circuit design, it serves as a benchmark for evaluating optimization algorithms \cite{Applications}.

Exact approaches like integer linear programming guarantee optimality but scale poorly due to exponential complexity \cite{LP}. Heuristic and metaheuristic methods offer efficient near-optimal solutions but often lack problem-specific knowledge, rely on handcrafted heuristics, and risk premature convergence to local optima \cite{TSP2,Nature-inspired}.

Deep learning has inspired data-driven approaches to COPs such as TSP \cite{MLCO}. Supervised methods train neural networks to imitate solvers for fast inference but depend on labeled solutions, limiting generalization. Reinforcement learning (RL) avoids this by directly optimizing solution quality through interaction, yet RL-based methods still suffer from weak local refinement, poor scalability, and high sample complexity \cite{NCO}.

To address these issues, hybrid frameworks combine neural models with metaheuristics. Non-autoregressive (NAR) “learn-to-predict” methods use neural networks to generate heuristics that guide metaheuristics, rather than directly constructing solutions \cite{DeepACO,RL4CO}. However, current approaches face high variance and low sample efficiency due to simplistic training, while refinement often relies on standard Ant Colony Optimization (ACO) \cite{ACO3}, which exploits TSP structure inefficiently and limits scalability to larger or heterogeneous instances.

\subsection{Paper overview}
We introduce Neural Focused Ant Colony Optimization (NeuFACO), a hybrid framework that integrates deep reinforcement learning with a refined variant of ACO. NeuFACO employs Proximal Policy Optimization (PPO) \cite{PPO} to train a neural policy, offering greater stability and sample efficiency than prior approaches.

For refinement, NeuFACO adapts Focused ACO (FACO) \cite{FACO2022}, an advanced extension that performs targeted modifications around a reference solution. Unlike conventional ACO, which rebuilds full tours each iteration, FACO selectively relocates a few nodes, preserving strong substructures while improving weaker regions. This focused search narrows exploration to promising areas, enhancing efficiency.

By combining neural priors with adaptive refinement, NeuFACO balances global guidance and local exploitation. This reduces disruption to near-optimal tours, accelerates convergence, and scales effectively to large TSP instances.

Experiments show that NeuFACO outperforms neural and classical baselines on random TSPs and TSPLIB benchmarks, solving problems with up to 1,500 nodes. Results also confirm the advantage of PPO in producing high-quality heuristic priors, establishing NeuFACO as a robust and generalizable framework for neural-augmented combinatorial optimization.

\section{Related Work}\label{sec:methods}
\subsection{Traveling Salesman Problem}
The Traveling Salesman Problem (TSP) is a classical NP-hard problem in combinatorial optimization \cite{Applications}. It can be formally defined on a complete graph $G=(V,E)$, where the vertex set $V=\{v_1,v_2,\dots,v_n\}$ corresponds to the $n$ cities and the edge set $E$ denotes all pairwise connections among them. Each edge $(i,j)\in E$ has an associated non-negative cost $d_{i,j}$, often representing distance or travel time. For simplicity, this paper focuses on the two-dimensional Euclidean TSP as an illustrative example, where each edge $(i,j)\in E$ has a distance feature:
\begin{equation}
d_{ij} = \|v_i - v_j\|.
\end{equation}
The task is to determine a Hamiltonian tour $\pi = (\pi_1, \pi_2, \dots, \pi_n)$ that traverses every city once before returning to the origin, with the goal of minimizing the aggregate travel distance or cost:
\begin{equation}
C(\pi) = \sum_{i=1}^n d_{\pi_i,\pi_{i+1}},
\end{equation}
where $\pi$ is a permutation of $V$ representing the visiting order of the cities and $\pi_{n+1}=\pi_1$.

\subsection{Classical Methods}
Classical approaches to the TSP fall into two categories: exact and heuristic-based \cite{TSP2}. Exact methods—such as branch-and-bound \cite{branch} and Integer Linear Programming \cite{LP}—guarantee optimality but suffer factorial time complexity, making them impractical for large instances.

To improve scalability, heuristic and metaheuristic algorithms provide near-optimal solutions in reasonable time \cite{MetaHeuristic}. Local search methods like 2-opt, 3-opt, and Lin–Kernighan \cite{twoopt,LKH} refine tours by replacing subpaths to reduce cost, while metaheuristics such as Ant Colony Optimization \cite{ACO} and Genetic Algorithms \cite{GA} stochastically explore the solution space by simulating natural processes.

\subsection{Ant Colony Optimization}

Ant Colony Optimization is a bio-inspired metaheuristic that emulates the collective foraging behavior of natural ant colonies \cite{ACO}. In the context of the TSP, artificial ants construct solutions by probabilistically choosing the next city according to two key factors: the pheromone trail $\tau_{ij}$, which encodes the learned desirability of selecting edge $(i,j)$, and the heuristic desirability $\eta_{ij}=1/d_{ij}$, which favors shorter edges. The probability $p_{ij}^k$ that ant $k$ moves from city $i$ to city $j$ is typically defined as
\begin{equation}
 p_{ij}^k = \begin{cases}
 \dfrac{\tau_{ij}^\alpha \eta_{ij}^\beta}{\sum_{l\in\calN_i^k} \tau_{il}^\alpha \eta_{il}^\beta} & \text{if } j\in\calN_i^k, \\
 0 & \text{otherwise,}
 \end{cases}
\end{equation}
where $\calN_i^k$ denotes the set of cities not yet visited by ant $k$, and $\alpha$ and $\beta$ determine the relative weighting of pheromone intensity and heuristic desirability. Once all ants have completed their tours, pheromone trails are updated both to reinforce high-quality paths and to allow for evaporation, which encourages exploration:
\begin{equation}
\tau_{ij} \leftarrow (1-\rho)\tau_{ij} + \sum_{k=1}^m \Delta\tau_{ij}^k,
\end{equation}
where $\rho\in(0,1]$ is the evaporation rate, and $\Delta\tau_{ij}^k$ represents the pheromone deposited by ant $k$ proportional to the quality of its solution. Over time, ACO converges toward promising regions of the solution space, but it may encounter slow convergence or premature stagnation.

\begin{figure}[!tb]
  \centering
  \includegraphics[width=\linewidth]{ACO.pdf}
  \caption{Original Ant Colony Optimization.}
  \label{fig:ACO}
\end{figure}

\subsection{Neural Combinatorial Optimization}
Neural Combinatorial Optimization (NCO) employs deep learning to derive heuristics for NP-hard problems such as the Traveling Salesman Problem (TSP) \cite{MLCO}. Unlike handcrafted approaches, NCO learns directly from data via supervised imitation of high-quality solutions or reinforcement learning on reward signals such as negative tour length. Architectures explored include pointer networks \cite{pointernetwork}, GNNs \cite{gnn}, and more recently Transformers \cite{transformer} and diffusion models \cite{difusco}.

NCO methods are generally categorized as constructive, incrementally generating solutions, or improvement-based, refining initial ones with techniques like 2-opt \cite{NCO}. Non-autoregressive (NAR) variants follow a hybrid paradigm: neural encoders extract heuristic signals that metaheuristics exploit for solution construction, contrasting with end-to-end autoregressive models \cite{RL4CO}.

In Ant Colony Optimization (ACO), classical heuristics are handcrafted and domain-dependent, limiting scalability and adaptability. NAR methods overcome these issues by learning heuristics from data and embedding them into the ACO pipeline. Early implementations relied on REINFORCE \cite{REINFORCE}, but its high variance and slow convergence hindered performance, motivating more stable reinforcement learning techniques.

\begin{figure}[!tb]
  \centering
  \includegraphics[width=\linewidth]{DACO.pdf}
  \caption{NAR training procedure.}
  \label{fig:DACO}
\end{figure}

\section{Methodology}
\subsection{Training method}
\subsubsection{Markov Decision Process (MDP) formulation}
We formulate the solution construction procedure of TSP as a Markov Decision Process (MDP). Each state $s_t\in\mathcal{S}$ represents a partial solution after $t$ steps of construction. The entire state space is defined over a set of discrete decision variables $\{X_1,\dots,X_n\}$ with domains $D_i$, and constraints define which combinations are valid.

\subsubsection{Neural Heuristic Formulation}
A graph neural network $f_{\theta}$ parameterized by $\theta$ takes the graph data $\mathcal{X}$ as input and outputs:
\begin{itemize}
  \item Heuristic matrix $H\in\RR^{n\times n}$ representing a learned prior over edge transitions.
  \item Value prediction $  V_{\theta}(\mathcal{X})\in\RR$ estimating expected return for the given instance.
\end{itemize}

\subsection{Ant Colony Optimization with Neural Guidance}
The ACO constructs a probability distribution over transitions:
\begin{equation}
p_{ij} \propto \tau_{ij}^\alpha \cdot H_{ij},
\end{equation}
where $\tau_{ij}$ is the pheromone and $H_{ij}$ is the learned heuristic, and $\alpha$ is a weighting parameter. Each of the $M$ ants sample a tour $\pi^{(m)}$ with cost $C(\pi^{(m)})$. The corresponding reward is defined as $R^{(m)} = -C(\pi^{(m)})$, which is then normalized using baseline subtraction:
\begin{equation}
\hat{R}^{(m)} = R^{(m)} - \frac{1}{M}\sum_{m=1}^M R^{(m)}.
\end{equation}

\subsection{Advantage Estimation}
The baseline value is expanded to all ants: $V^{(m)} = v, \forall m=1,\dots,M$. The advantage is then:
\begin{equation}
A^{(m)} = \hat{R}^{(m)} - V^{(m)}.
\end{equation}

\subsection{Proximal Policy Optimization Objective}
For each sampled path $\pi^{(m)}$, let $\log p_{\theta}(\pi^{(m)})$ denote the log probability of sampling under the current policy, and $\log p_{\theta_{\text{old}}}(\pi^{(m)})$ under the previous policy. The probability ratio is:
\begin{equation}
r^{(m)}(\theta) = \frac{p_{\theta}(\pi^{(m)})}{p_{\theta_{\text{old}}}(\pi^{(m)})}.
\end{equation}
The clipped PPO surrogate objective is:
\begin{equation}
\begin{aligned}
\mathcal{L}_{\text{policy}}(\theta) = -\frac{1}{M}\sum_{m=1}^M \min\big(&r^{(m)}A^{(m)}, \\
&\text{clip}(r^{(m)},1-\eps,1+\eps)A^{(m)}\big).
\end{aligned}
\end{equation}

\subsection{Value Function Loss}
The value network is trained with mean squared error (MSE):
\begin{equation}
\mathcal{L}_{\text{value}}(\theta) = \frac{1}{M}\sum_{m=1}^M (V^{(m)} - \hat{R}^{(m)})^2.
\end{equation}

\subsection{Entropy Regularization}
To promote exploration, entropy is computed on the normalized heuristic distribution: $\tilde{H}_{ij} = H_{ij} / (\sum_k H_{ik})$ and
\begin{equation}
\calH(\tilde{H}) = -\frac{1}n \sum_{i=1}^n\sum_{j=1}^n \tilde{H}_{ij}\log(\tilde{H}_{ij}+\eps).
\end{equation}
The entropy loss is:
\begin{equation}
\mathcal{L}_{\text{entropy}} = -\beta\calH(\tilde{H}),
\end{equation}
with entropy coefficient $\beta>0$.

\subsection{Final Training Objective}
The overall training loss combines the three components:
\begin{equation}
\mathcal{L}(\theta) = \mathcal{L}_{\text{policy}} + \mathcal{L}_{\text{value}} + \mathcal{L}_{\text{entropy}}.
\end{equation}

\section{Solution sampling}
Our method incorporates multiple state-of-the-art enhancements aimed at improving both the computational efficiency and solution quality of ACO algorithms. These improvements address three key aspects of solution construction: efficient node selection, focused modifications to high-quality tours, and scalable local search. Figure~\ref{fig:FACO} demonstrates the final algorithm for solution sampling.

\subsection{Incorporating the Min--Max Ant System}
To enhance solution quality and stabilize the search process, NeuFACO adopts the Min--Max Ant System (MMAS) \cite{MMAS} for pheromone updates. MMAS modifies the classical Ant System in two key aspects: (1) pheromone trails are restricted to the interval $[\tau_{\min},\tau_{\max}]$ to prevent premature convergence, and (2) updates rely solely on the best-so-far or iteration-best solution, rather than aggregating contributions from all ants.

In our implementation, pheromone updates follow the standard MMAS rule:
\begin{equation}
\tau_{ij} \leftarrow \begin{cases}
(1-\rho)\tau_{ij} + \Delta\tau_{ij}^{\text{best}} & \text{if edge }(i,j) \text{ chosen},\\
(1-\rho)\tau_{ij} & \text{otherwise},
\end{cases}
\end{equation}
\begin{equation}
\tau_{ij} \leftarrow \operatorname{clamp}(\tau_{ij},\tau_{\min},\tau_{\max}).
\end{equation}

This mechanism is particularly critical when combined with neural-guided heuristics, as it prevents the learned model from prematurely dominating the search dynamics.

\begin{figure}[!htb]
  \centering
  \includegraphics[width=\linewidth]{FACO.pdf}
  \caption{State-of-the-art Ant Colony Optimization.}
  \label{fig:FACO}
\end{figure}

\subsection{Node Selection via Candidate and Backup Lists}
Candidate lists are widely used in ACO to restrict node selection to the $k$-nearest neighbors, thereby reducing complexity. Formally, for current node $i$, the candidate set is
\begin{equation}
\calC_i = \{u_{i,j} \mid j\le k,\; \texttt{visited}(u_{i,j})=0\}.
\end{equation}

When $\calC_i=\varnothing$, classical ACO scans all unvisited nodes, an $O(n)$ operation. To avoid this, we adopt the backup strategy of \cite{ACOTSP-MF}: each node maintains a precomputed backup list $\text{BKP}_i$, from which the first unvisited neighbor is selected. Only if both $\calC_i$ and $\text{BKP}_i$ are empty do we fall back to
\begin{equation}
J = \arg\min_{u:\texttt{visited}(u)=0} d(i,u).
\end{equation}

This hierarchical rule preserves stochastic exploration early on while substantially reducing overhead in the later stages of tour construction.

\subsection{Node Relocation to maintain path structure}
We adopt the focused modification strategy introduced in \cite{FACO2023}, which aims to explore the solution space by making minimal impactful changes to existing high-quality tours. At the start of construction, each ant stochastically copies a complete tour from either the iteration-best or the global-best candidate and subsequently modifies it by introducing new nodes based on the standard transition rule.

From the selected edge $(u,v)$ and the original tour $\pi$, a relocate move produces a new tour $\pi'$ by removing $v$ from its current position and reinserting it immediately after $u$. Let $p=\operatorname{pred}(v)$ be the predecessor of $v$ in $\pi$, $s=\operatorname{succ}(v)$ be the successor of $v$, and $s_u$ be the successor of $u$. Then the cost change from performing such a move is
\begin{equation}
\Delta C = -d_{p,v} - d_{v,s} - d_{u,s_u} + d_{p,u} + d_{u,v} + d_{v,s_u}.
\end{equation}

To maintain structural similarity to the reference tour, modification is limited: once a predefined minimum number of new edges (MNE) is introduced (we set \texttt{MNE}=8), the ant stops altering the route and continues following the remaining portion of the original tour. This strategy restricts the number of relocated nodes, thereby concentrating the search effort on promising subregions of the solution space while avoiding the computational burden of constructing tours entirely from scratch. Figure \ref{fig:perm-swap} demonstrates an example of a node relocation operation.

\begin{figure}[ht]
    \centering
    \resizebox{0.85\linewidth}{!}{%


\usetikzlibrary{arrows.meta, positioning, calc}
\begin{tikzpicture}[every node/.style={circle, draw}, node distance=0.5cm, scale=1, transform shape]

% Top Graph
\node (a1) at (0,0) {a};
\node (c1) at (2,0) {c};
\node (b1) at (3.5,1.5) {b};
\node (d1) at (4.5,0) {d};
\node (e1) at (6,1.5) {e};

\draw (a1) -- (b1);
\draw (c1) -- (b1);
\draw (c1) -- (d1);
\draw (d1) -- (e1);
\draw[dashed] (a1.west) -- ++(-1.2,0);
\draw[dashed] (e1.east) -- ++(1.2,0);

% Middle text: permutation arrow
\node[draw=none, align=center] (permtext) at (3,-1.2) 
    {$(\ldots,\textbf{a},\textbf{b},\textbf{c},\textbf{d},\textbf{e},\ldots) \rightarrow (\ldots,\textbf{a},\textbf{c},\textbf{d},\textbf{b},\textbf{e},\ldots)$};

% Optional arc for swap visual (b,c,d)
\draw[->, thick, bend left=50] (0.80,-1) to (1.8,-1);

% Bottom Graph
\node (a2) at (0,-3.5) {a};
\node (c2) at (2,-3.5) {c};
\node (d2) at (4.5,-3.5) {d};
\node (b2) at (3.5,-2) {b};
\node (e2) at (6,-2) {e};

\draw (a2) -- (c2);
\draw (c2) -- (d2);
\draw (d2) -- (b2);
\draw (b2) -- (e2);
\draw[dashed] (a2.west) -- ++(-1.2,0);
\draw[dashed] (e2.east) -- ++(1.2,0);

\end{tikzpicture}

    }
    \caption{Illustration of node relocation.}
    \label{fig:perm-swap}
\end{figure}

\subsection{Scalable Local Search}
Local search, particularly the 2-opt heuristic, is highly effective for improving ACO-generated solutions but is often applied sparingly due to its computational cost.

To enable frequent refinement, our algorithm incorporates two optimizations from \cite{FACO2022}. First, it tracks modified edges in each constructed tour and applies 2-opt only to those differing from the previously optimized tour. Second, it restricts 2-opt to candidate edges, thereby reducing the search space.

With a constant-size candidate list and a limited set of modified edges, this optimized 2-opt can be applied to every solution efficiently, fully exploiting high-quality tours without prohibitive overhead.

\begin{figure*}[!htb]
  \centering
  % \includegraphics[width=\textwidth]{two col.png}

  \resizebox{\textwidth}{!}{%
\begin{tabular}{l cc cc cc}
\toprule[1pt]
& \multicolumn{2}{c}{TSPLib200} & \multicolumn{2}{c}{TSPLib500} & \multicolumn{2}{c}{TSPLib1000} \\
\cmidrule(lr){2-3}\cmidrule(lr){4-5}\cmidrule(lr){6-7}
Method & Gap(\%) & Time & Gap(\%) & Time & Gap(\%) & Time \\
\midrule[1pt]
DeepACO    & 1.50 & 13.70s  & 3.43 & 143.92s  & 4.86 & 1047.59s \\
GFACS      & 1.44 & 13.75s  & 2.46 & 150.49s  & 3.99 & 1141.24s \\
NeuFACO    & \textbf{1.39} & \textbf{0.22s}  & \textbf{2.06} & \textbf{0.48s}  & \textbf{2.98} & \textbf{1.03s} \\
\bottomrule[1pt]
\end{tabular}
\hfill
\begin{tabular}{l cc cc cc}
\toprule[1pt]
& \multicolumn{2}{c}{TSP200} & \multicolumn{2}{c}{TSP500} & \multicolumn{2}{c}{TSP1000} \\
\cmidrule(lr){2-3}\cmidrule(lr){4-5}\cmidrule(lr){6-7}
Method & Gap(\%) & Time & Gap(\%) & Time & Gap(\%) & Time \\
\midrule[1pt]
DeepACO    & 1.89 & 16.86s  & 3.03 & 119.58s  & 4.32 & 659.43s \\
GFACS      & 1.80 & 17.36s  & 1.54 & 136.14s  & 2.48 & 730.56s \\
NeuFACO    & \textbf{1.66} & \textbf{0.28s}  & \textbf{1.50} & \textbf{0.74s}  & \textbf{2.00} & \textbf{1.98s} \\
\bottomrule[1pt]
\end{tabular}
  }

  \caption{Different prior comparison.}
  \label{fig:NAR}
\end{figure*}

\section{Experiments}
\hypersetup{citecolor=blue}
This section presents experimental results to validate the effectiveness of our algorithm. We compare it against other ACO-based methods as well as state-of-the-art neural approaches for solving the TSP. Our source code is built upon codebases of previous ACO-based methods: DeepACO (NeurIPS 2023) \cite{DeepACO} and GFACS (ATSTATS 2025) \cite{GFACS}; code is publicly available on GitHub\footnote{\url{https://github.com/shoraaa/NeuFACO}}.

\subsection{Setup}

\subsubsection{Training}
We train and evaluate NeuFACO against two baseline models, DeepACO and GFACS. NeuFACO is trained with 30 ants, 20 PPO steps per epoch, a batch size of 20, a learning rate of 0.001, a clip ratio of 0.2, and an entropy coefficient of 0.01. All experiments are conducted on a machine with an AMD RX6800 GPU and an Intel i5-13400 CPU at \SI{2.50}{GHz}. For fair comparison, DeepACO and GFACS are re-trained using their originally reported parameters, with the sole adjustment being the number of epochs, aligned to ours. Figure~\ref{fig:val} presents the model sampling cost over training steps on the validation and test datasets, respectively.

\subsubsection{Benchmark}
We evaluate NeuFACO on two benchmark datasets: randomized TSP instances with size 200, 500 and 1000, each with 128 instances \cite{DeepACO}, and TSPLib \cite{tsplib} with up to 1500 nodes. Each experiment is repeated $R=10$ times, and results are reported as averages. For other baseline methods, results are taken directly from their respective papers. Errors are computed as $E=(\text{cost}-\text{optimal}) / \text{cost}\times100\%$. The optimal values for gap calculation are obtained using an exact solver.


\begin{figure}[htbp]
  \centering
  \includegraphics[width=\linewidth]{TSP200_TSP500_Test.pdf}
  \caption{Test objective cost over training step.}
  \label{fig:val}
\end{figure}



\subsection{Comparison with other NAR solvers}
We compare NeuFACO with previously proposed non-autoregressive methods, DeepACO and GFACS, both of which outperform the classical ACO without neural guidance \cite{DeepACO,GFACS}. For all compared NAR models, the number of ants is fixed at $M=100$, and each run consists of $I=100$ ACO iterations. Unlike these methods, which employ neural-guided perturbation, NeuFACO does not rely on this technique; instead, it applies scalable local search at every iteration, providing effective refinement without additional perturbation mechanisms.

\begin{figure}[!b]
  \centering
  \includegraphics[width=\linewidth]{TSPOverview.pdf}
  \caption{Minimum, maximum and average errors comparison.}
  \label{fig:candle}
\end{figure}

Figure~\ref{fig:NAR} shows that among DeepACO, GFACS, and NeuFACO, our model achieves the best solution quality across nearly all datasets. NeuFACO delivers these improvements with a 5--100$\times$ runtime reduction relative to prior methods, primarily due to the refined sampler that leverages neural heuristics while incurring minimal quality loss. Moreover, the use of PPO with entropy regularization alleviates policy degradation, ensuring solution quality on par with or superior to existing models. The gains are particularly pronounced on large-scale instances, such as TSPLib graphs with up to 1500 nodes, demonstrating NeuFACO’s suitability for efficiently solving large TSP instances without sacrificing accuracy.

Figure~\ref{fig:over_iterations} further illustrates the evolution of average objective costs over iterations, confirming NeuFACO’s rapid convergence compared to other baselines.


\begin{figure}[!tb]
  \centering
  \includegraphics[width=\linewidth]{TSP200_vs_TSP500_3lines.pdf}
  \caption{Objective cost over iterations between different priors.}
  \label{fig:over_iterations}
\end{figure}

\subsection{Comparison with other RL solvers}
In this section, we present experimental results comparing NeuFACO with problem-specific RL approaches for the TSP. Baselines include RL-based constructive methods (AM \cite{transformer}, POMO \cite{pomo}, SymNCO \cite{symaco}, Pointerformer \cite{pointerformer}), heatmap-based DIMES \cite{dimes}, improvement-based SO (Select-and-Optimize) \cite{SelectAndOptimize}, and enhanced POMO variants using EAS and SGBS.

% \begin{figure}[!tb]
%   \centering
%   \includegraphics[width=\linewidth]{rlsolvers.png}
%   \caption{Comparison with RL-based solvers (placeholder).}
%   \label{fig:rlsolvers}
% \end{figure}

% \begin{figure}[!tb]
%   \centering
%   \includegraphics[width=\linewidth]{rlsolvers.png}
%   \caption{Comparison with RL-based solvers (placeholder).}
%   \label{fig:rlsolvers}
% \end{figure}

\begin{figure}[!tb]
\centering
<<<<<<< HEAD
\small % smaller font
\setlength{\tabcolsep}{3pt} % reduce horizontal padding
\renewcommand{\arraystretch}{1.05} % slightly tighter rows

\footnotesize Results are taken from \cite{GFACS,glop,htsp,sit} \\[3pt]
\resizebox{\columnwidth}{!}{%
=======
\footnotesize
\setlength{\tabcolsep}{2pt}
\renewcommand{\arraystretch}{1.2}

\footnotesize $^{*}$ Time is measured on a high-performance GPU. \\[3pt]
\begin{minipage}[t]{0.5\textwidth}
\vspace*{0pt}
\centering
>>>>>>> d508b071
\begin{tabular}{l ccc ccc}
\toprule[1pt]
& \multicolumn{3}{c}{TSP500} & \multicolumn{3}{c}{TSP1000}\\
\cmidrule(lr){2-4}\cmidrule(lr){5-7}
Method & Obj. & Gap(\%) & Time & Obj. & Gap(\%) & Time \\
\midrule[1pt]
Concorde           & 16.55 & --    & 10.7s & 23.12 & --   & 108s \\
\cmidrule(lr){1-1}\cmidrule(lr){2-4}\cmidrule(lr){5-7}
AM                 & 21.46 & 29.07 & 0.6s & 33.55 & 45.10 & 1.5s \\
POMO+EAS           & 18.25 & 10.29 & 300s & 30.77 & 33.06 & 600s \\
POMO+SGBS          & 18.86 & 13.98 & 318s & 28.58 & 23.61 & 605s \\
DIMES              & 17.01 & 2.78  & 11s  & 24.45 & 5.75  & 32s \\
SO                 & 16.94 & 2.40  & 15s  & 23.77 & 2.80  & 26s \\
Pointerformer      & 17.14 & 3.56  & 14s  & 24.80 & 7.90  & 40s \\
\cmidrule(lr){1-1}\cmidrule(lr){2-4}\cmidrule(lr){5-7}
<<<<<<< HEAD
H-TSP (AAAI 23)             & 17.55 & 6.22  & 0.18s  & 24.65 & 6.62  & 0.33s\\
GLOP  (AAAI 24)             & 16.91 & 1.99 & 1.5m  & 23.84 & 3.11  & 3.0m\\
INViT-3V+Greedy (ICML 24)    & 16.78 & 1.56 & 5.48s & 24.66 & 6.66  & 9.0s \\
LEHD+Greedy (NeurIPS 23)             & 16.78 & 1.56 & 0.13s & 23.84 & -- & 0.8s \\
BQ+Greedy (NeurIPS 23)             & 16.72 & 1.18 & 0.36s & 23.65 & 2.30  & 0.9s\\
SIGD+Greedy (NeurIPS 23)             & 16.71 & 1.17 & 0.23s & 23.57 & 1.96  & 1.2s\\
SIT+Greedy (NeurIPS 25)                   & 16.7 & 1.08 & 14.95s & 23.57 & 1.95 & 0.2s \\
=======
H-TSP (AAAI 2023)             & 17.55 & 6.22  & 0.18s  & 24.65 & 6.62  & 0.33s\\
GLOP  (AAAI 2024)             & 16.91 & 1.99 & 1.5m  & 23.84 & 3.11  & 3.0m\\
INViT-3V+Greedy (ICML 2024)    & 16.78 & 1.56 & 11.7m & 24.66 & 6.66  & N/A$^{*}$ \\
LEHD+Greedy (NeurIPS 2023)             & 16.78 & 1.56 &16s & 23.84 & -- & -- \\
BQ+Greedy (NeurIPS 2023)             & 16.72 & 1.18 & 46s & 23.65 & 2.30  & N/A$^{*}$\\
SIGD+Greedy (NeurIPS 2023)             & 16.71 & 1.17 & 29s & 23.57 & 1.96  & N/A$^{*}$\\
SIT+Greedy (NeurIPS 2025)                   & 16.7 & 1.08 & 16s & 23.57 & 1.95 & N/A$^{*}$ \\
>>>>>>> d508b071
\cmidrule(lr){1-1}\cmidrule(lr){2-4}\cmidrule(lr){5-7}
DeepACO            & 16.84 & 1.77 & 15s & 23.78 & 2.87 & 66s \\
GFACS              & 16.80 & 1.56 & 15s & 23.72 & 2.63 & 66s \\
\cmidrule(lr){1-1}\cmidrule(lr){2-4}\cmidrule(lr){5-7}
<<<<<<< HEAD
NeuFACO            & 16.43 & 1.33 & 0.91s & 23.34 & 1.16 & 0.98s \\
            &  &  & +14.95s &  &  & +40.03s \\

\bottomrule[1pt]
\end{tabular}
}% end resizebox
=======
NeuFACO            & 16.43 & 1.33 & 15.9s & 23.34 & 1.16 & 41s \\

\bottomrule[1pt]
\end{tabular}
\end{minipage}
>>>>>>> d508b071

\caption{Performance comparison on TSP500 and TSP1000 instances.}
\label{fig:tsp-results}
\end{figure}


<<<<<<< HEAD

=======
>>>>>>> d508b071
Results show that NeuFACO consistently delivers superior or highly competitive performance against all baselines. It outperforms fast zero-shot methods such as AM and POMO, even with search enhancements like EAS or SGBS, and surpasses similarly paced approaches including DIMES and Pointerformer.

\section{Conclusion}
In conclusion, NeuFACO integrates deep reinforcement learning with a refined ACO framework to address limitations of non-autoregressive models for the TSP. By combining PPO-based policy learning with targeted refinement around high-quality solutions, it achieves a strong balance between global guidance and local exploitation. This synergy preserves solution structure, accelerates convergence, and scales effectively to large instances. Experiments show NeuFACO consistently outperforms state-of-the-art RL neural baselines on both randomized and benchmark datasets, highlighting the effectiveness of PPO-guided priors in enhancing ACO. Overall, NeuFACO provides a robust and generalizable framework for neural-augmented combinatorial optimization.

\section*{Acknowledgment}
The authors would like to thank contributors of prior codebases and reviewers for helpful comments.

\bibliographystyle{IEEEtran}
\bibliography{refs}

\end{document}<|MERGE_RESOLUTION|>--- conflicted
+++ resolved
@@ -29,6 +29,7 @@
 
 \title{Neural Focused Ant Colony Optimization for Traveling Salesman Problem}
 \IEEEoverridecommandlockouts
+\IEEEoverridecommandlockouts
 \author{%
   \IEEEauthorblockN{ 
     Tran Thanh Dat\IEEEauthorrefmark{1}\IEEEauthorrefmark{3}, 
@@ -36,7 +37,13 @@
     Tran Quang Khai\IEEEauthorrefmark{1}\textsuperscript{1},
     Do Duc Dong\IEEEauthorrefmark{3}\textsuperscript{2},
     and Vu Van Khu\IEEEauthorrefmark{1}\textsuperscript{2}}
+    Tran Thanh Dat\IEEEauthorrefmark{1}\IEEEauthorrefmark{3}, 
+    Pham Anh Khoi\IEEEauthorrefmark{2}\textsuperscript{1},
+    Tran Quang Khai\IEEEauthorrefmark{1}\textsuperscript{1},
+    Do Duc Dong\IEEEauthorrefmark{3}\textsuperscript{2},
+    and Vu Van Khu\IEEEauthorrefmark{1}\textsuperscript{2}}
   \IEEEauthorblockA{\IEEEauthorrefmark{1}%
+                    College of Engineering and Computer Science, VinUniversity, Hanoi, Vietnam\\
                     College of Engineering and Computer Science, VinUniversity, Hanoi, Vietnam\\
                     \IEEEauthorrefmark{2}%
                     School of Information and Communications Technology, Hanoi University of Science and Technology, Hanoi, Vietnam\\
@@ -44,13 +51,24 @@
                     University of Engineering and Technology, Vietnam National University, Hanoi, Vietnam\\
                     }                
   \IEEEauthorblockA{\IEEEauthorrefmark{1}\{dat.tt3,23khai.tq,khu.vv\}@vinuni.edu.vn \quad
+                    University of Engineering and Technology, Vietnam National University, Hanoi, Vietnam\\
+                    }                
+  \IEEEauthorblockA{\IEEEauthorrefmark{1}\{dat.tt3,23khai.tq,khu.vv\}@vinuni.edu.vn \quad
                      \IEEEauthorrefmark{2}khoi.pa230043@sis.hust.edu.vn \quad
+                     \IEEEauthorrefmark{3}dongdoduc@vnu.edu.vn
                      \IEEEauthorrefmark{3}dongdoduc@vnu.edu.vn
                      }
                      \thanks{\textsuperscript{1}Equal contribution.}
                      \thanks{\textsuperscript{2}Corresponding authors.}
+                     \thanks{\textsuperscript{1}Equal contribution.}
+                     \thanks{\textsuperscript{2}Corresponding authors.}
 }
 
+\renewcommand{\footnoterule}{%
+  \vspace*{-0.8em}% space above
+  \hrule width 0.4\columnwidth % rule length
+  \vspace*{0.6em}% space below
+}
 \renewcommand{\footnoterule}{%
   \vspace*{-0.8em}% space above
   \hrule width 0.4\columnwidth % rule length
@@ -126,6 +144,11 @@
 \end{figure}
 
 \subsection{Neural Combinatorial Optimization}
+Neural Combinatorial Optimization (NCO) employs deep learning to derive heuristics for NP-hard problems such as the Traveling Salesman Problem (TSP) \cite{MLCO}. Unlike handcrafted approaches, NCO learns directly from data via supervised imitation of high-quality solutions or reinforcement learning on reward signals such as negative tour length. Architectures explored include pointer networks \cite{pointernetwork}, GNNs \cite{gnn}, and more recently Transformers \cite{transformer} and diffusion models \cite{difusco}.
+
+NCO methods are generally categorized as constructive, incrementally generating solutions, or improvement-based, refining initial ones with techniques like 2-opt \cite{NCO}. Non-autoregressive (NAR) variants follow a hybrid paradigm: neural encoders extract heuristic signals that metaheuristics exploit for solution construction, contrasting with end-to-end autoregressive models \cite{RL4CO}.
+
+In Ant Colony Optimization (ACO), classical heuristics are handcrafted and domain-dependent, limiting scalability and adaptability. NAR methods overcome these issues by learning heuristics from data and embedding them into the ACO pipeline. Early implementations relied on REINFORCE \cite{REINFORCE}, but its high variance and slow convergence hindered performance, motivating more stable reinforcement learning techniques.
 Neural Combinatorial Optimization (NCO) employs deep learning to derive heuristics for NP-hard problems such as the Traveling Salesman Problem (TSP) \cite{MLCO}. Unlike handcrafted approaches, NCO learns directly from data via supervised imitation of high-quality solutions or reinforcement learning on reward signals such as negative tour length. Architectures explored include pointer networks \cite{pointernetwork}, GNNs \cite{gnn}, and more recently Transformers \cite{transformer} and diffusion models \cite{difusco}.
 
 NCO methods are generally categorized as constructive, incrementally generating solutions, or improvement-based, refining initial ones with techniques like 2-opt \cite{NCO}. Non-autoregressive (NAR) variants follow a hybrid paradigm: neural encoders extract heuristic signals that metaheuristics exploit for solution construction, contrasting with end-to-end autoregressive models \cite{RL4CO}.
@@ -397,32 +420,14 @@
 %   \label{fig:rlsolvers}
 % \end{figure}
 
-% \begin{figure}[!tb]
-%   \centering
-%   \includegraphics[width=\linewidth]{rlsolvers.png}
-%   \caption{Comparison with RL-based solvers (placeholder).}
-%   \label{fig:rlsolvers}
-% \end{figure}
-
 \begin{figure}[!tb]
 \centering
-<<<<<<< HEAD
 \small % smaller font
 \setlength{\tabcolsep}{3pt} % reduce horizontal padding
 \renewcommand{\arraystretch}{1.05} % slightly tighter rows
 
 \footnotesize Results are taken from \cite{GFACS,glop,htsp,sit} \\[3pt]
 \resizebox{\columnwidth}{!}{%
-=======
-\footnotesize
-\setlength{\tabcolsep}{2pt}
-\renewcommand{\arraystretch}{1.2}
-
-\footnotesize $^{*}$ Time is measured on a high-performance GPU. \\[3pt]
-\begin{minipage}[t]{0.5\textwidth}
-\vspace*{0pt}
-\centering
->>>>>>> d508b071
 \begin{tabular}{l ccc ccc}
 \toprule[1pt]
 & \multicolumn{3}{c}{TSP500} & \multicolumn{3}{c}{TSP1000}\\
@@ -438,7 +443,6 @@
 SO                 & 16.94 & 2.40  & 15s  & 23.77 & 2.80  & 26s \\
 Pointerformer      & 17.14 & 3.56  & 14s  & 24.80 & 7.90  & 40s \\
 \cmidrule(lr){1-1}\cmidrule(lr){2-4}\cmidrule(lr){5-7}
-<<<<<<< HEAD
 H-TSP (AAAI 23)             & 17.55 & 6.22  & 0.18s  & 24.65 & 6.62  & 0.33s\\
 GLOP  (AAAI 24)             & 16.91 & 1.99 & 1.5m  & 23.84 & 3.11  & 3.0m\\
 INViT-3V+Greedy (ICML 24)    & 16.78 & 1.56 & 5.48s & 24.66 & 6.66  & 9.0s \\
@@ -446,43 +450,23 @@
 BQ+Greedy (NeurIPS 23)             & 16.72 & 1.18 & 0.36s & 23.65 & 2.30  & 0.9s\\
 SIGD+Greedy (NeurIPS 23)             & 16.71 & 1.17 & 0.23s & 23.57 & 1.96  & 1.2s\\
 SIT+Greedy (NeurIPS 25)                   & 16.7 & 1.08 & 14.95s & 23.57 & 1.95 & 0.2s \\
-=======
-H-TSP (AAAI 2023)             & 17.55 & 6.22  & 0.18s  & 24.65 & 6.62  & 0.33s\\
-GLOP  (AAAI 2024)             & 16.91 & 1.99 & 1.5m  & 23.84 & 3.11  & 3.0m\\
-INViT-3V+Greedy (ICML 2024)    & 16.78 & 1.56 & 11.7m & 24.66 & 6.66  & N/A$^{*}$ \\
-LEHD+Greedy (NeurIPS 2023)             & 16.78 & 1.56 &16s & 23.84 & -- & -- \\
-BQ+Greedy (NeurIPS 2023)             & 16.72 & 1.18 & 46s & 23.65 & 2.30  & N/A$^{*}$\\
-SIGD+Greedy (NeurIPS 2023)             & 16.71 & 1.17 & 29s & 23.57 & 1.96  & N/A$^{*}$\\
-SIT+Greedy (NeurIPS 2025)                   & 16.7 & 1.08 & 16s & 23.57 & 1.95 & N/A$^{*}$ \\
->>>>>>> d508b071
 \cmidrule(lr){1-1}\cmidrule(lr){2-4}\cmidrule(lr){5-7}
 DeepACO            & 16.84 & 1.77 & 15s & 23.78 & 2.87 & 66s \\
 GFACS              & 16.80 & 1.56 & 15s & 23.72 & 2.63 & 66s \\
 \cmidrule(lr){1-1}\cmidrule(lr){2-4}\cmidrule(lr){5-7}
-<<<<<<< HEAD
 NeuFACO            & 16.43 & 1.33 & 0.91s & 23.34 & 1.16 & 0.98s \\
             &  &  & +14.95s &  &  & +40.03s \\
 
 \bottomrule[1pt]
 \end{tabular}
 }% end resizebox
-=======
-NeuFACO            & 16.43 & 1.33 & 15.9s & 23.34 & 1.16 & 41s \\
-
-\bottomrule[1pt]
-\end{tabular}
-\end{minipage}
->>>>>>> d508b071
 
 \caption{Performance comparison on TSP500 and TSP1000 instances.}
 \label{fig:tsp-results}
 \end{figure}
 
 
-<<<<<<< HEAD
-
-=======
->>>>>>> d508b071
+
 Results show that NeuFACO consistently delivers superior or highly competitive performance against all baselines. It outperforms fast zero-shot methods such as AM and POMO, even with search enhancements like EAS or SGBS, and surpasses similarly paced approaches including DIMES and Pointerformer.
 
 \section{Conclusion}
